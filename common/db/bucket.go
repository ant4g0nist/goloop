package db

import "github.com/icon-project/goloop/common/errors"

// Bucket
type Bucket interface {
	Get(key []byte) ([]byte, error)
	Has(key []byte) bool
	Set(key []byte, value []byte) error
	Delete(key []byte) error
}

type BucketID string

//	Bucket ID
const (
	// MerkleTrie maps RLP encoded data from sha3(data)
	MerkleTrie BucketID = ""

	// BytesByHash maps data except merkle trie nodes from sha3(data)
	BytesByHash BucketID = "S"

	// TransactionLocatorByHash maps transaction locator from transaction hash.
	TransactionLocatorByHash BucketID = "T"

	// BlockHeaderHashByHeight maps hash of encoded block header from height.
	BlockHeaderHashByHeight BucketID = "H"

	// ChainProperty is general key value map for chain property.
	ChainProperty BucketID = "C"
)

// internalKey returns key prefixed with the bucket's id.
func internalKey(id BucketID, key []byte) []byte {
	buf := make([]byte, len(key)+len(id))
	copy(buf, id)
	copy(buf[len(id):], key)
	return buf
}

// nonNilBytes returns empty []byte if bz is nil
func nonNilBytes(bz []byte) []byte {
	if bz == nil {
		return []byte{}
	}
	return bz
}

func DoGet(bk Bucket, key []byte) ([]byte, error) {
	v, err := bk.Get(key)
	if v==nil && err==nil {
		return nil, errors.NotFoundError.New("NotFound")
	}
	return v, err
<<<<<<< HEAD
=======
}

func DoGetWithBucketID(dbase Database, bid BucketID, key []byte) ([]byte, error) {
	bk, err := dbase.GetBucket(bid)
	if err != nil {
		return nil, err
	}
	return DoGet(bk, key)
>>>>>>> 47a27ea7
}<|MERGE_RESOLUTION|>--- conflicted
+++ resolved
@@ -52,8 +52,6 @@
 		return nil, errors.NotFoundError.New("NotFound")
 	}
 	return v, err
-<<<<<<< HEAD
-=======
 }
 
 func DoGetWithBucketID(dbase Database, bid BucketID, key []byte) ([]byte, error) {
@@ -62,5 +60,4 @@
 		return nil, err
 	}
 	return DoGet(bk, key)
->>>>>>> 47a27ea7
 }