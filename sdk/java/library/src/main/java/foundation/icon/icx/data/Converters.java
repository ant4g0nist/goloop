--- conflicted
+++ resolved
@@ -260,7 +260,6 @@
         }
     };
 
-<<<<<<< HEAD
     public static final RpcConverter<BTPNetworkInfo> BTP_NETWORK_INFO
             = new RpcConverter<BTPNetworkInfo>() {
 
@@ -299,7 +298,10 @@
 
         @Override
         public RpcItem convertFrom(BTPSourceInfo object) {
-=======
+            return RpcItemCreator.create(object);
+        }
+    };
+
     public static final RpcConverter<ScoreStatus> SCORE_STATUS = new RpcConverter<ScoreStatus>() {
         @Override
         public ScoreStatus convertTo(RpcItem object) {
@@ -308,7 +310,6 @@
 
         @Override
         public RpcItem convertFrom(ScoreStatus object) {
->>>>>>> 7c441096
             return RpcItemCreator.create(object);
         }
     };
