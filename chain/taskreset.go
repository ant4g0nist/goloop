--- conflicted
+++ resolved
@@ -188,12 +188,6 @@
 	return blk, votes, nil
 }
 
-<<<<<<< HEAD
-	TmpDir := path.Join(chainDir, DefaultTmpDBDir)
-	if err := os.RemoveAll(TmpDir); err != nil {
-		return err
-	}
-=======
 func (t *taskReset) _exportGenesis(blk module.BlockData, votes module.CommitVoteSet, gsfile string) (rerr error) {
 	if err := t.chain.prepareManagers(); err != nil {
 		return err
@@ -214,7 +208,6 @@
 	if err := t.chain.bm.ExportGenesis(blk, votes, gsw); err != nil {
 		return errors.Wrap(err, "fail on exporting genesis storage")
 	}
->>>>>>> 50d62765
 	return nil
 }
 
