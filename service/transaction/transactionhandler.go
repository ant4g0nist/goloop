package transaction

import (
	"bytes"
	"encoding/json"
	"math/big"

	"github.com/icon-project/goloop/common/errors"
	"github.com/icon-project/goloop/common/intconv"
	"github.com/icon-project/goloop/module"
	"github.com/icon-project/goloop/service/contract"
	"github.com/icon-project/goloop/service/scoreresult"
	"github.com/icon-project/goloop/service/state"
	"github.com/icon-project/goloop/service/trace"
	"github.com/icon-project/goloop/service/txresult"
)

type Handler interface {
	Prepare(ctx contract.Context) (state.WorldContext, error)
	Execute(ctx contract.Context, estimate bool) (txresult.Receipt, error)
	Dispose()
}

type transactionHandler struct {
	group     module.TransactionGroup
	from      module.Address
	to        module.Address
	value     *big.Int
	stepLimit *big.Int
	dataType  *string
	data      []byte

	chandler contract.ContractHandler

	// Assigned at Execute()
	cc contract.CallContext
}

func NewHandler(cm contract.ContractManager, group module.TransactionGroup, from, to module.Address, value, stepLimit *big.Int, dataType *string, data []byte) (Handler, error) {
	th := &transactionHandler{
		group:     group,
		from:      from,
		to:        to,
		value:     value,
		stepLimit: stepLimit,
		dataType:  dataType,
		data:      data,
	}
	ctype := contract.CTypeNone // invalid contract type
	if dataType == nil {
		ctype = contract.CTypeTransfer
	} else {
		switch *dataType {
		case contract.DataTypeMessage:
			ctype = contract.CTypeTransfer
		case contract.DataTypeDeploy:
			ctype = contract.CTypeDeploy
		case contract.DataTypeCall:
			ctype = contract.CTypeCall
		case contract.DataTypePatch:
			ctype = contract.CTypePatch
		case contract.DataTypeDeposit:
			ctype = contract.CTypeDeposit
		default:
			return nil, InvalidFormat.Errorf("IllegalDataType(type=%s)", *dataType)
		}
	}

	if handler, err := cm.GetHandler(from, to, value, ctype, data); err != nil {
		return nil, errors.InvalidStateError.Wrap(err, "NoSuitableHandler")
	} else {
		th.chandler = handler
	}
	return th, nil
}

func (th *transactionHandler) Prepare(ctx contract.Context) (state.WorldContext, error) {
	return th.chandler.Prepare(ctx)
}

func (th *transactionHandler) checkBalance(cc contract.CallContext) error {
	value := new(big.Int).Mul(cc.StepPrice(), th.stepLimit)
	if th.value != nil {
		value.Add(value, th.value)
	}
	var bal *big.Int
	if cc.Revision().LegacyBalanceCheck() {
		wcs := cc.GetProperty(contract.PropInitialSnapshot).(state.WorldSnapshot)
		if as := wcs.GetAccountSnapshot(th.from.ID()); as != nil {
			bal = as.GetBalance()
		} else {
			bal = new(big.Int)
		}
	} else {
		as := cc.GetAccountState(th.from.ID())
		bal = as.GetBalance()
	}
	if bal.Cmp(value) < 0 {
		return scoreresult.ErrOutOfBalance
	}
	if th.to.IsContract() && contract.IsCallableDataType(th.dataType) {
		as2 := cc.GetAccountState(th.to.ID())
		if !as2.CheckDeposit(cc) {
			// ICON throws InvalidRequestError and it's mapped to IllegalFormatError.
			// This may be changed to proper one, but now it throws same error.
			return scoreresult.IllegalFormatError.New("EmptyDeposit")
		}
	}
	return nil
}

func (th *transactionHandler) DoExecute(cc contract.CallContext, estimate, isPatch bool) (
	status error,
	score module.Address,
	err error,
) {
	if !isPatch && !estimate {
		if err := th.checkBalance(cc); err != nil {
			return err, nil, nil
		}
	}

	if !cc.ApplySteps(state.StepTypeDefault, 1) {
		return scoreresult.ErrOutOfStep, nil, nil
	}

	if cnt, err := MeasureBytesOfData(cc.Revision(), th.data); err != nil {
		return nil, nil, err
	} else {
		if !cc.ApplySteps(state.StepTypeInput, cnt) {
			return scoreresult.ErrOutOfStep, nil, nil
		}
	}

	// Execute
	status, used, _, addr := cc.Call(th.chandler, cc.StepAvailable())
	cc.DeductSteps(used)

	// If it fails for system failure, then it needs to re-run this.
	if code := errors.CodeOf(status); code == errors.ExecutionFailError ||
		errors.IsCriticalCode(code) {
		return nil, nil, status
	} else if code == scoreresult.TimeoutError {
		// it consumes all steps if it meets timeout.
		cc.DeductSteps(cc.StepAvailable())
	}
	return status, addr, nil
}

func (th *transactionHandler) Execute(ctx contract.Context, estimate bool) (txresult.Receipt, error) {
	// Make a copy of initial state
	wcs := ctx.GetSnapshot()

	isPatch := th.group == module.TransactionGroupPatch
	limit := th.stepLimit
	if invokeLimit := ctx.GetStepLimit(state.StepLimitTypeInvoke); isPatch || estimate || limit.Cmp(invokeLimit) > 0 {
		limit = invokeLimit
	}

	// Set up
	cc := contract.NewCallContext(ctx, limit, false)
	fid := cc.FrameID()
	th.cc = cc
	logger := trace.LoggerOf(cc.Logger())
	logger.TSystemf("FRAME[%d] TRANSACTION start to=%s from=%s", fid, th.to, th.from)

	status, addr, err := th.DoExecute(cc, estimate, isPatch)
	if err != nil {
		return nil, err
	}

	// Try to charge fee
	stepPrice := ctx.StepPrice()
	stepUsed := cc.StepUsed()
	if isPatch {
		stepPrice = new(big.Int)
		logger.TSystemf("FRAME[%d] TRANSACTION reset stepPrice=0 msg=\"patch tx\"", fid)
	}
	minSteps := big.NewInt(cc.StepsFor(state.StepTypeDefault, 1))
	if stepUsed.Cmp(minSteps) == -1 {
		old := stepUsed
		stepUsed = minSteps
		logger.TSystemf("FRAME[%d] STEP reset value=%d old=%d msg=\"sustain minimum\"",
			fid, minSteps, old)
	}

	stepAll := stepUsed
	var redeemed *big.Int
	if cc.FeeSharingEnabled() && stepPrice.Sign() > 0 {
		var err error
		redeemed, err = cc.RedeemSteps(stepUsed)
		if err != nil {
			logger.TSystemf("FRAME[%d] TRANSACTION failed on RedeemSteps", fid)
			return nil, err
		} else if redeemed != nil {
			stepUsed = new(big.Int).Sub(stepUsed, redeemed)
			logger.TSystemf("FRAME[%d] STEP redeemed value=%d redeemed=%d old=%d",
				fid, stepUsed, redeemed, stepAll)
		}
	}
	fee := new(big.Int).Mul(stepUsed, stepPrice)

	as := ctx.GetAccountState(th.from.ID())
	bal := as.GetBalance()
	for bal.Cmp(fee) < 0 {
<<<<<<< HEAD
		if  cc.Revision().ResetStepOnFailure() {
=======
		if cc.Revision().LegacyFeeCharge() {
>>>>>>> 45fda5ff
			logger.TSystemf("FRAME[%d] STEP reset value=0 reason=OutOfBalance balance=%d fee=%d", fid, bal, fee)
			if redeemed != nil {
				cc.ClearRedeemLogs()
			}
			stepUsed = new(big.Int)
			stepAll = new(big.Int)
			fee.SetInt64(0)
			break
		}
		if status == nil {
			// rollback all changes
			logger.TSystemf("FRAME[%d] TRANSACTION rollback reason=OutOfBalance balance=%d fee=%d",
				fid, bal, fee)
			status = scoreresult.ErrOutOfBalance
			ctx.Reset(wcs)
			bal = as.GetBalance()
			if redeemed != nil {
				cc.ClearRedeemLogs()
				logger.TSystemf("FRAME[%d] STEP rollback value=%d", fid, stepAll)
				stepUsed = stepAll
			}
			fee.Mul(stepUsed, stepPrice)
		} else {
			if redeemed != nil {
				ctx.Reset(wcs)
				bal = as.GetBalance()
				cc.ClearRedeemLogs()
				logger.TSystemf("FRAME[%d] STEP rollback value=%d", fid, stepAll)
				stepUsed = stepAll
			}
			status = scoreresult.ErrOutOfBalance
			logger.TSystemf("FRAME[%d] TRANSACTION setprice price=0 reason=OutOfBalance balance=%d fee=%d", fid, bal, fee)
			stepPrice = new(big.Int)
			fee.SetInt64(0)
		}
	}
	logger.TSystemf("FRAME[%d] TRANSACTION charge fee=%d steps=%d price=%d", fid, fee, stepUsed, stepPrice)
	as.SetBalance(new(big.Int).Sub(bal, fee))

	// Make a receipt
	receipt := txresult.NewReceipt(ctx.Database(), ctx.Revision(), th.to)
	s, _ := scoreresult.StatusOf(status)
	if status == nil {
		cc.GetEventLogs(receipt)
	}
	if redeemed := cc.GetRedeemLogs(receipt); redeemed && stepUsed.Sign() != 0 {
		receipt.AddPayment(th.from, stepUsed)
	}
	receipt.SetResult(s, stepAll, stepPrice, addr)
	receipt.SetReason(status)

	logger.TSystemf("FRAME[%d] TRANSACTION done status=%s steps=%s price=%s", fid, s, stepAll, stepPrice)

	return receipt, nil
}

func (th *transactionHandler) Dispose() {
	// Actually it is called after calling Execute(), so cc can't be nil.
	if th.cc != nil {
		th.cc.Dispose()
	}
}

func MeasureBytesOfData(rev module.Revision, data []byte) (int, error) {
	if data == nil {
		return 0, nil
	}

	if rev.Has(module.InputCostingWithJSON) {
		return countBytesOfCompactJSON(data)
	} else if rev.Has(module.LegacyInputJSON) {
		return countBytesOfReEncodedJSON(data)
	} else {
		var idata interface{}
		if err := json.Unmarshal(data, &idata); err != nil {
			return 0, scoreresult.InvalidParameterError.Wrap(err, "InvalidDataField")
		} else {
			return countBytesOfDataValue(idata), nil
		}
	}
}

func countBytesOfReEncodedJSON(data []byte) (int, error) {
	if data == nil {
		return 0, nil
	}
	var jso interface{}
	if err := json.Unmarshal(data, &jso); err != nil {
		return 0, scoreresult.InvalidParameterError.Wrap(err, "InvalidDataField")
	}
	buf := bytes.NewBuffer(nil)
	je := json.NewEncoder(buf)
	je.SetEscapeHTML(false)
	je.SetIndent("", "")
	_ = je.Encode(jso)
	return countBytesOfCompactJSON(buf.Bytes())
}

func countBytesOfCompactJSON(data []byte) (int, error) {
	if len(data) == 0 {
		return 0, nil
	}
	b := bytes.NewBuffer(nil)
	if err := json.Compact(b, data); err != nil {
		return 0, scoreresult.InvalidParameterError.Wrap(err, "InvalidDataField")
	}
	return b.Len(), nil
}

func countBytesOfDataValue(v interface{}) int {
	switch o := v.(type) {
	case string:
		if len(o) > 2 && o[:2] == "0x" {
			o = o[2:]
		}
		bs := []byte(o)
		for _, b := range bs {
			if (b < '0' || b > '9') && (b < 'a' || b > 'f') {
				return len(v.(string))
			}
		}
		return (len(bs) + 1) / 2
	case []interface{}:
		var count int
		for _, i := range o {
			count += countBytesOfDataValue(i)
		}
		return count
	case map[string]interface{}:
		var count int
		for _, i := range o {
			count += countBytesOfDataValue(i)
		}
		return count
	case bool:
		return 1
	case float64:
		return len(intconv.Int64ToBytes(int64(o)))
	default:
		return 0
	}
}<|MERGE_RESOLUTION|>--- conflicted
+++ resolved
@@ -203,11 +203,7 @@
 	as := ctx.GetAccountState(th.from.ID())
 	bal := as.GetBalance()
 	for bal.Cmp(fee) < 0 {
-<<<<<<< HEAD
-		if  cc.Revision().ResetStepOnFailure() {
-=======
 		if cc.Revision().LegacyFeeCharge() {
->>>>>>> 45fda5ff
 			logger.TSystemf("FRAME[%d] STEP reset value=0 reason=OutOfBalance balance=%d fee=%d", fid, bal, fee)
 			if redeemed != nil {
 				cc.ClearRedeemLogs()
