/*
 * Copyright 2022 ICON Foundation
 *
 * Licensed under the Apache License, Version 2.0 (the "License");
 * you may not use this file except in compliance with the License.
 * You may obtain a copy of the License at
 *
 *     http://www.apache.org/licenses/LICENSE-2.0
 *
 * Unless required by applicable law or agreed to in writing, software
 * distributed under the License is distributed on an "AS IS" BASIS,
 * WITHOUT WARRANTIES OR CONDITIONS OF ANY KIND, either express or implied.
 * See the License for the specific language governing permissions and
 * limitations under the License.
 */

package state

import (
	"bytes"
	"container/list"
	"encoding/base64"
	"encoding/hex"

	"github.com/icon-project/goloop/btp"
	"github.com/icon-project/goloop/btp/ntm"
	"github.com/icon-project/goloop/common"
	"github.com/icon-project/goloop/common/codec"
	"github.com/icon-project/goloop/common/containerdb"
	"github.com/icon-project/goloop/common/crypto"
	"github.com/icon-project/goloop/common/db"
	"github.com/icon-project/goloop/common/errors"
	"github.com/icon-project/goloop/common/intconv"
	"github.com/icon-project/goloop/module"
	"github.com/icon-project/goloop/service/scoredb"
	"github.com/icon-project/goloop/service/scoreresult"
)

const (
	ActiveNetworkTypeIDsKey = "activeNetworkTypeIDs"
	NetworkTypeIDKey        = "networkTypeID"
	NetworkTypeIDByUIDKey   = "networkTypeIDByUID"
	NetworkTypeByIDKey      = "networkTypeByID"
	NetworkIDKey            = "networkID"
	NetworkByIDKey          = "networkByID"
	PubKeyByNameKey         = "pubKeyByName"
	PubKeyOwner             = "pubKeyOwner"
	PubKeyMaskByNameKey     = "pubKeyMaskByName"
	DSAArrayKey             = "dsaArray"
	ActiveDSAMaskKey        = "activeDSAMask"
)

type BTPContext interface {
	btp.StateView
	Store() containerdb.BytesStoreState
	BlockHeight() int64
	GetValidatorState() ValidatorState
	GetNetworkTypeIDs() ([]int64, error)
	GetNetworkTypeIDByName(name string) int64
	GetNetworkType(ntid int64) (module.BTPNetworkType, error)
	GetNetwork(nid int64) (module.BTPNetwork, error)
	GetPublicKey(address module.Address, name string) []byte
	GetPublicKeyMask(address module.Address) int64
	GetDSAIndex(name string) int
	GetActiveDSAMask() int64
}

type BTPSnapshot interface {
	Bytes() []byte
	Flush() error
	NewState() BTPState
}

type BTPState interface {
	GetSnapshot() BTPSnapshot
	Reset(snapshot BTPSnapshot)
	StoreValidators(vs ValidatorState)
	BuildAndApplySection(bc BTPContext, btpMsgs *list.List) (module.BTPSection, error)
}

type btpContext struct {
	wc    WorldContext
	store containerdb.BytesStoreState
}

func (bc *btpContext) Store() containerdb.BytesStoreState {
	return bc.store
}

func (bc *btpContext) BlockHeight() int64 {
	if bc.wc == nil {
		return -1
	}
	return bc.wc.BlockHeight()
}

func (bc *btpContext) GetValidatorState() ValidatorState {
	if bc.wc == nil {
		return nil
	}
	return bc.wc.GetValidatorState()
}

func (bc *btpContext) GetNetworkTypeIDs() ([]int64, error) {
	ret, _, err := bc.getNetworkTypeIDs()
	return ret, err
}

func (bc *btpContext) GetNetworkView(nid int64) (btp.NetworkView, error) {
	ret, _ := bc.getNetwork(nid)
	if ret == nil {
		return nil, errors.Wrapf(errors.ErrNotFound, "not found nid=%d", nid)
	}
	return ret, nil
}

func (bc *btpContext) GetNetworkTypeView(ntid int64) (btp.NetworkTypeView, error) {
	ret, _ := bc.getNetworkType(ntid)
	if ret == nil {
		return nil, errors.Wrapf(errors.ErrNotFound, "not found ntid=%d", ntid)
	}
	return ret, nil
}

func (bc *btpContext) GetNetwork(nid int64) (module.BTPNetwork, error) {
	ret, _ := bc.getNetwork(nid)
	if ret == nil {
		return nil, errors.Wrapf(errors.ErrNotFound, "not found nid=%d", nid)
	}
	return ret, nil
}

func (bc *btpContext) GetNetworkType(ntid int64) (module.BTPNetworkType, error) {
	ret, _ := bc.getNetworkType(ntid)
	if ret == nil {
		return nil, errors.Wrapf(errors.ErrNotFound, "not found ntid=%d", ntid)
	}
	return ret, nil
}

func (bc *btpContext) GetNetworkTypeIDByName(name string) int64 {
	if ntm.ForUID(name) == nil {
		return -1
	}
	ret, _ := bc.getNetworkTypeIdByName(name)
	return ret
}

func (bc *btpContext) GetPublicKey(from module.Address, name string) []byte {
	dbase := scoredb.NewDictDB(bc.Store(), PubKeyByNameKey, 2)
	if value := dbase.Get(from, name); value == nil {
		return nil
	} else {
		return value.Bytes()
	}
}

func (bc *btpContext) GetPublicKeyMask(address module.Address) int64 {
	dbase := scoredb.NewDictDB(bc.Store(), PubKeyMaskByNameKey, 1)
	if value := dbase.Get(address); value == nil {
		return 0
	} else {
		return value.Int64()
	}
}

func (bc *btpContext) GetDSAIndex(name string) int {
	dbase := scoredb.NewArrayDB(bc.Store(), DSAArrayKey)
	for i := 0; i < dbase.Size(); i++ {
		if name == dbase.Get(i).String() {
			return i
		}
	}
	return -1
}

func (bc *btpContext) GetActiveDSAMask() int64 {
	return scoredb.NewVarDB(bc.Store(), ActiveDSAMaskKey).Int64()
}

func (bc *btpContext) getNetwork(nid int64) (*network, *containerdb.DictDB) {
	dbase := scoredb.NewDictDB(bc.store, NetworkByIDKey, 1)
	if value := dbase.Get(nid); value == nil {
		return nil, dbase
	} else {
		return NewNetworkFromBytes(value.Bytes()), dbase
	}
}

func (bc *btpContext) getNetworkType(ntid int64) (*networkType, *containerdb.DictDB) {
	dbase := scoredb.NewDictDB(bc.store, NetworkTypeByIDKey, 1)
	if value := dbase.Get(ntid); value == nil {
		return nil, dbase
	} else {
		return NewNetworkTypeFromBytes(value.Bytes()), dbase
	}
}

func (bc *btpContext) getNetworkTypeIdByName(name string) (int64, *containerdb.DictDB) {
	dbase := scoredb.NewDictDB(bc.store, NetworkTypeIDByUIDKey, 1)
	if value := dbase.Get(name); value == nil {
		return 0, dbase
	} else {
		return value.Int64(), dbase
	}
}

func (bc *btpContext) getNetworkTypeIDs() ([]int64, *containerdb.ArrayDB, error) {
	dbase := scoredb.NewArrayDB(bc.store, ActiveNetworkTypeIDsKey)
	ids := make([]int64, 0)
	for i := 0; i < dbase.Size(); i++ {
		ids = append(ids, dbase.Get(i).Int64())
	}
	return ids, dbase, nil
}

func (bc *btpContext) getNewNetworkTypeID() (int64, *containerdb.VarDB) {
	dbase := scoredb.NewVarDB(bc.store, NetworkTypeIDKey)
	return dbase.Int64() + 1, dbase
}

func (bc *btpContext) getNewNetworkID() (int64, *containerdb.VarDB) {
	dbase := scoredb.NewVarDB(bc.store, NetworkIDKey)
	return dbase.Int64() + 1, dbase
}

func NewBTPContext(wc WorldContext, store containerdb.BytesStoreState) BTPContext {
	return &btpContext{
		wc:    wc,
		store: store,
	}
}

type ntModFlag int

const (
	proofContextChanged ntModFlag = 1 << iota
	inactivated
)

func (f ntModFlag) hasFlag(flag ntModFlag) bool {
	return (f & flag) == flag
}

type btpData struct {
	dbase         db.Database
	validators    ValidatorSnapshot
	pubKeyChanged map[string][]int64  // key: string(Address.Bytes()). value: slice of networkType ID
	ntModified    map[int64]ntModFlag // key: networkType ID
	nwModified    map[int64]bool      // key: network ID
	digest        module.BTPDigest
	digestHash    []byte
}

func (bd *btpData) Clone() btpData {
	n := btpData{
		dbase:      bd.dbase,
		validators: bd.validators,
	}

	n.pubKeyChanged = make(map[string][]int64)
	for k, v := range bd.pubKeyChanged {
		nv := make([]int64, len(v))
		copy(nv, v)
		n.pubKeyChanged[k] = nv
	}

	n.ntModified = make(map[int64]ntModFlag)
	for k, v := range bd.ntModified {
		n.ntModified[k] = v
	}

	n.nwModified = make(map[int64]bool)
	for k, v := range bd.nwModified {
		n.nwModified[k] = v
	}

	n.digest = bd.digest
	if bd.digestHash != nil {
		copy(n.digestHash, bd.digestHash)
	}

	return n
}

type btpSnapshot struct {
	btpData
}

func (bss *btpSnapshot) Bytes() []byte {
	if bss.digestHash == nil && bss.digest != nil {
		bss.digestHash = bss.digest.Hash()
	}
	return bss.digestHash
}

func (bss *btpSnapshot) Flush() error {
	if bss.digest != nil {
		return bss.digest.Flush(bss.dbase)
	}
	return nil
}

func (bss *btpSnapshot) NewState() BTPState {
	return &BTPStateImpl{
		btpData: bss.Clone(),
		last:    bss,
	}
}

func NewBTPSnapshot(dbase db.Database, hash []byte) BTPSnapshot {
	return &btpSnapshot{
		btpData: btpData{
			dbase:      dbase,
			digestHash: hash,
		},
	}
}

type BTPStateImpl struct {
	btpData
	last *btpSnapshot
}

func (bs *BTPStateImpl) markDirty() {
	bs.last = nil
}

func (bs *BTPStateImpl) GetSnapshot() BTPSnapshot {
	if bs.last != nil {
		return bs.last
	}
	bs.last = &btpSnapshot{
		btpData: bs.Clone(),
	}
	return bs.last
}

func (bs *BTPStateImpl) Reset(snapshot BTPSnapshot) {
	ss, ok := snapshot.(*btpSnapshot)
	if !ok {
		return
	}
	if bs.last == ss {
		return
	}
	bs.last = ss
	bs.btpData = ss.Clone()
}

func (bs *BTPStateImpl) StoreValidators(vs ValidatorState) {
	bs.validators = vs.GetSnapshot()
	bs.markDirty()
}

func (bs *BTPStateImpl) equalValidators(vs2 ValidatorState) bool {
	if bs.validators.Len() != vs2.Len() {
		return false
<<<<<<< HEAD
	}

	for i := 0; i < bs.validators.Len(); i++ {
		v1, _ := bs.validators.Get(i)
		v2, _ := vs2.Get(i)
		if !v1.Address().Equal(v2.Address()) {
			return false
		}
	}
=======
	}

	for i := 0; i < bs.validators.Len(); i++ {
		v1, _ := bs.validators.Get(i)
		v2, _ := vs2.Get(i)
		if !v1.Address().Equal(v2.Address()) {
			return false
		}
	}
>>>>>>> 932845d1
	return true
}

func (bs *BTPStateImpl) setProofContextChanged(ntid int64) {
	if bs.ntModified == nil {
		bs.ntModified = make(map[int64]ntModFlag)
	}
	if !bs.ntModified[ntid].hasFlag(proofContextChanged) {
		bs.ntModified[ntid] |= proofContextChanged
		bs.markDirty()
	}
}

func (bs *BTPStateImpl) setInactivatedNetworkType(ntid int64, yn bool) {
	if bs.ntModified == nil {
		bs.ntModified = make(map[int64]ntModFlag)
	}
	if yn {
		if !bs.ntModified[ntid].hasFlag(inactivated) {
			bs.ntModified[ntid] |= inactivated
			bs.markDirty()
		}
	} else {
		if bs.ntModified[ntid].hasFlag(inactivated) {
			bs.ntModified[ntid] &= ^inactivated
			bs.markDirty()
		}
	}
}

func (bs *BTPStateImpl) addPubKeyChanged(address module.Address, ntid int64) {
	if bs.pubKeyChanged == nil {
		bs.pubKeyChanged = make(map[string][]int64)
	}
	key := string(address.Bytes())
	if bs.pubKeyChanged[key] == nil {
		bs.pubKeyChanged[key] = make([]int64, 0)
	}
	bs.pubKeyChanged[key] = append(bs.pubKeyChanged[key], ntid)
	bs.markDirty()
}

func (bs *BTPStateImpl) setNetworkModified(nid int64) {
	if bs.nwModified == nil {
		bs.nwModified = make(map[int64]bool)
	}
	if !bs.nwModified[nid] {
		bs.nwModified[nid] = true
		bs.markDirty()
	}
}

func (bs *BTPStateImpl) getPubKeysOfValidators(bc BTPContext, mod module.NetworkTypeModule) ([][]byte, bool) {
	var err error
	keys := make([][]byte, 0)
	invalidKey := false
	validators := bc.GetValidatorState()
	for i := 0; i < validators.Len(); i++ {
		v, _ := validators.Get(i)
		key := bc.GetPublicKey(v.Address(), mod.DSA())
		if key != nil {
			key, err = mod.NetworkTypeKeyFromDSAKey(key)
			if err != nil {
				invalidKey = true
			}
		} else {
			invalidKey = true
		}
		keys = append(keys, key)
	}
	return keys, !invalidKey
}

func (bs *BTPStateImpl) OpenNetwork(
	bc BTPContext, networkTypeName string, name string, owner module.Address,
) (ntid int64, nid int64, err error) {
	mod := ntm.ForUID(networkTypeName)
	if mod == nil {
		err = scoreresult.InvalidParameterError.Errorf("Not supported BTP network type %s", networkTypeName)
		return
	}
	var varDB *containerdb.VarDB
	var nt *networkType
	bci := bc.(*btpContext)
	ntid, ntidDB := bci.getNetworkTypeIdByName(networkTypeName)
	if ntid == 0 {
		ntid, varDB = bci.getNewNetworkTypeID()
		if err = varDB.Set(ntid); err != nil {
			return
		}
		if err = ntidDB.Set(networkTypeName, ntid); err != nil {
			return
		}
		if err = scoredb.NewArrayDB(bc.Store(), ActiveNetworkTypeIDsKey).Put(ntid); err != nil {
			return
		}
		dsaIdx := bc.GetDSAIndex(mod.DSA())
		if dsaIdx == -1 {
			err = scoreresult.InvalidParameterError.Errorf("All validators must have public key for %s", mod.DSA())
			return
		}
		dsaMask := bc.GetActiveDSAMask()
		if (dsaMask & (1 << dsaIdx)) == 0 {
			activeDSADB := scoredb.NewVarDB(bc.Store(), ActiveDSAMaskKey)
			if err = activeDSADB.Set(dsaMask | (1 << dsaIdx)); err != nil {
				return
			}
		}

		keys, allHasPubKey := bs.getPubKeysOfValidators(bc, mod)
		if allHasPubKey != true {
			err = scoreresult.InvalidParameterError.Errorf("All validators must have public key for %s", mod.DSA())
			return
		}
		var pc module.BTPProofContext
		pc, err = mod.NewProofContext(keys)
		if err != nil {
			err = scoreresult.UnknownFailureError.Wrapf(err, "Failed to make proof context")
			return
		}
		nt = NewNetworkType(networkTypeName, pc)
	} else {
		if nt, _ = bci.getNetworkType(ntid); nt == nil {
			err = scoreresult.InvalidParameterError.Errorf("There is no network type for %d", ntid)
			return
		}
		if len(nt.OpenNetworkIDs()) == 0 {
			bs.setProofContextChanged(ntid)
		}
	}

	store := bc.Store()
	nid, varDB = bci.getNewNetworkID()
	if err = varDB.Set(nid); err != nil {
		return
	}

	nw := NewNetwork(ntid, name, owner, bc.BlockHeight(), true)
	nwDB := scoredb.NewDictDB(store, NetworkByIDKey, 1)
	if err = nwDB.Set(nid, nw.Bytes()); err != nil {
		return
	}

	nt.AddOpenNetworkID(nid)
	ntDB := scoredb.NewDictDB(store, NetworkTypeByIDKey, 1)
	if err = ntDB.Set(ntid, nt.Bytes()); err != nil {
		return
	}

	bs.setNetworkModified(nid)
	bs.setInactivatedNetworkType(ntid, false)
	return
}

func (bs *BTPStateImpl) CloseNetwork(bc BTPContext, nid int64) (int64, error) {
	store := bc.Store()
	nwDB := scoredb.NewDictDB(store, NetworkByIDKey, 1)
	nwValue := nwDB.Get(nid)
	if nwValue == nil {
		return 0, scoreresult.InvalidParameterError.Errorf("There is no network for %d", nid)
	}
	nw := NewNetworkFromBytes(nwValue.Bytes())
	nw.SetOpen(false)
	if err := nwDB.Set(nid, nw.Bytes()); err != nil {
		return 0, err
	}
	ntid := nw.NetworkTypeID()

	ntDB := scoredb.NewDictDB(store, NetworkTypeByIDKey, 1)
	if ntValue := ntDB.Get(ntid); ntValue == nil {
		return 0, scoreresult.InvalidParameterError.Errorf("There is no network type for %d", ntid)
	} else {
		nt := NewNetworkTypeFromBytes(ntValue.Bytes())
		if err := nt.RemoveOpenNetworkID(nid); err != nil {
			return 0, scoreresult.InvalidParameterError.Wrapf(err, "There is no open network %d in %d", nid, ntid)
		}
		if err := ntDB.Set(ntid, nt.Bytes()); err != nil {
			return 0, err
		}
		if len(nt.OpenNetworkIDs()) == 0 {
			bs.setInactivatedNetworkType(ntid, true)
		}
	}

	return ntid, nil
}

func (bs *BTPStateImpl) HandleMessage(bc BTPContext, from module.Address, nid int64) (int64, error) {
	store := bc.Store()
	nwDB := scoredb.NewDictDB(store, NetworkByIDKey, 1)
	nwValue := nwDB.Get(nid)
	if nwValue == nil {
		return 0, scoreresult.InvalidParameterError.Errorf("There is no network for %d", nid)
	}
	nw := NewNetworkFromBytes(nwValue.Bytes())
	if !from.Equal(nw.Owner()) {
		return 0, scoreresult.AccessDeniedError.Errorf("Only owner can send BTP message")
	}
	sn := nw.nextMessageSN
	nw.IncreaseNextMessageSN()
	if err := nwDB.Set(nid, nw.Bytes()); err != nil {
		return 0, err
	}
	bs.setNetworkModified(nid)

	return sn, nil
}

func (bs *BTPStateImpl) SetPublicKey(bc BTPContext, from module.Address, name string, pubKey []byte) error {
	dsa := ntm.DSAModuleForName(name)
	if dsa == nil {
		return scoreresult.InvalidParameterError.Errorf("Invalid name %s", name)
	}
	ownerDB := scoredb.NewDictDB(bc.Store(), PubKeyOwner, 1)
	ownerKey := crypto.SHA3Sum256(pubKey)
	if len(pubKey) != 0 {
		if err := dsa.Verify(pubKey); err != nil {
			return scoreresult.InvalidParameterError.Errorf("Invalid pubKey %+v", err)
		}
		if value := ownerDB.Get(ownerKey); value != nil {
			if !value.Address().Equal(from) {
				return scoreresult.InvalidParameterError.Errorf("Already exist pubkey")
			}
		}
	}

	dbase := scoredb.NewDictDB(bc.Store(), PubKeyByNameKey, 2)
	oPubKey := dbase.Get(from, name)
	if oPubKey != nil && bytes.Compare(oPubKey.Bytes(), pubKey) == 0 {
		return nil
	}

	pubKeyMaskDB := scoredb.NewDictDB(bc.Store(), PubKeyMaskByNameKey, 1)
	pubKeyMask := int64(0)
	if value := pubKeyMaskDB.Get(from); value != nil {
		pubKeyMask = value.Int64()
	}
	dsaIdx := bc.GetDSAIndex(name)

	if oPubKey != nil {
		if err := ownerDB.Delete(crypto.SHA3Sum256(oPubKey.Bytes())); err != nil {
			return err
		}
	}
	if len(pubKey) == 0 {
		if err := dbase.Delete(from, name); err != nil {
			return err
		}
		if dsaIdx != -1 {
			if err := pubKeyMaskDB.Set(from, pubKeyMask & ^(1<<dsaIdx)); err != nil {
				return err
			}
		}
	} else {
		if err := dbase.Set(from, name, pubKey); err != nil {
			return err
		}
		if err := ownerDB.Set(ownerKey, from); err != nil {
			return err
		}
		if dsaIdx == -1 {
			dsaArrayDB := scoredb.NewArrayDB(bc.Store(), DSAArrayKey)
			if err := dsaArrayDB.Put(name); err != nil {
				return err
			}
			dsaIdx = bc.GetDSAIndex(name)
		}
		if err := pubKeyMaskDB.Set(from, pubKeyMask|(1<<dsaIdx)); err != nil {
			return err
		}
	}

	// find public key changed active network type
	var mod module.NetworkTypeModule
	for _, mod = range ntm.Modules() {
		if mod.DSA() == name {
			ntid := bc.GetNetworkTypeIDByName(mod.UID())
			if ntid == 0 {
				continue
			}
			nt, err := bc.GetNetworkType(ntid)
			if err != nil {
				return err
			}
			if len(nt.OpenNetworkIDs()) == 0 {
				continue
			}
			bs.addPubKeyChanged(from, ntid)
		}
	}

	return nil
}

func (bs *BTPStateImpl) CheckPublicKey(bc BTPContext, from module.Address) error {
	dsaMask := bc.GetActiveDSAMask()
	pubKeyMask := bc.GetPublicKeyMask(from)
	if (pubKeyMask & dsaMask) != dsaMask {
		return errors.NotFoundError.Errorf("not enough pubKey %b != %b", pubKeyMask, dsaMask)
	}
	return nil
}

func (bs *BTPStateImpl) update(bc BTPContext) error {
	for ntid, v := range bs.ntModified {
		if v == 0 {
			continue
		}
		if err := bs.updateNetworkType(bc, ntid); err != nil {
			return err
		}
	}

	for nid := range bs.nwModified {
		if err := bs.updateNetwork(bc, nid); err != nil {
			return err
		}
	}
	return nil
}

func (bs *BTPStateImpl) updateNetworkType(bc BTPContext, ntid int64) error {
	bci := bc.(*btpContext)
	if nt, ntDB := bci.getNetworkType(ntid); nt == nil {
		return errors.NotFoundError.Errorf("not found ntid=%d", ntid)
	} else {
		if len(nt.OpenNetworkIDs()) > 0 {
			mod := ntm.ForUID(nt.UID())
			keys, _ := bs.getPubKeysOfValidators(bc, mod)
			proof, err := mod.NewProofContext(keys)
			if err != nil {
				return err
			}

			nt.SetNextProofContext(proof.Bytes())
			nt.SetNextProofContextHash(proof.Hash())
		} else {
			nt.SetNextProofContext(nil)
			nt.SetNextProofContextHash(nil)
		}
		if err := ntDB.Set(ntid, nt.Bytes()); err != nil {
			return err
		}
		return nil
	}
}

func (bs *BTPStateImpl) updateNetwork(bc BTPContext, nid int64) error {
	bci := bc.(*btpContext)
	if nw, nwDB := bci.getNetwork(nid); nw == nil {
		return errors.NotFoundError.Errorf("not found nid=%d", nid)
	} else {
		pcChanged := false
		if len(nw.LastNetworkSectionHash()) == 0 {
			pcChanged = true
		} else if v, _ := bs.ntModified[nw.NetworkTypeID()]; v != 0 {
			pcChanged = true
		}
		nw.SetNextProofContextChanged(pcChanged)
		return nwDB.Set(nid, nw.Bytes())
	}
}

func (bs *BTPStateImpl) applyBTPSection(bc BTPContext, btpSection module.BTPSection) error {
	for _, nts := range btpSection.NetworkTypeSections() {
		for nid := range bs.nwModified {
			ns, err := nts.NetworkSectionFor(nid)
			if err != nil {
				continue
			}
			if err = bs.applyNetwork(bc, ns); err != nil {
				return err
			}
		}
	}

	bs.digest = btpSection.Digest()
	bs.digestHash = bs.digest.Hash()
	bs.markDirty()
	return nil
}

func (bs *BTPStateImpl) applyNetwork(bc BTPContext, ns module.NetworkSection) error {
	bci := bc.(*btpContext)
	nid := ns.NetworkID()
	if nw, nwDB := bci.getNetwork(nid); nw == nil {
		return errors.NotFoundError.Errorf("not found nid=%d", nid)
	} else {
		nw.SetPrevNetworkSectionHash(nw.LastNetworkSectionHash())
		nw.SetLastNetworkSectionHash(ns.Hash())
		return nwDB.Set(nid, nw.Bytes())
	}
}

func (bs *BTPStateImpl) checkAndApplyValidatorChange(bc BTPContext) error {
	vcNtids := make([]int64, 0)
	if bs.equalValidators(bc.GetValidatorState()) == false {
		ntids, err := bc.GetNetworkTypeIDs()
		if err != nil {
			return err
		}
		for _, ntid := range ntids {
			vcNtids = append(vcNtids, ntid)
		}
	} else {
		for i := 0; i < bs.validators.Len(); i++ {
			v, _ := bs.validators.Get(i)
			if ntids, ok := bs.pubKeyChanged[string(v.Address().Bytes())]; ok {
				vcNtids = append(vcNtids, ntids...)
			}
		}
	}

	// apply validator change
	for _, ntid := range vcNtids {
		nt, err := bc.GetNetworkTypeView(ntid)
		if err != nil {
			return err
		}
		bs.setProofContextChanged(ntid)
		for _, nid := range nt.OpenNetworkIDs() {
			bs.setNetworkModified(nid)
		}
	}
	return nil
}

func (bs *BTPStateImpl) BuildAndApplySection(bc BTPContext, btpMsgs *list.List) (module.BTPSection, error) {
	sb := btp.NewSectionBuilder(bc)

	if err := bs.checkAndApplyValidatorChange(bc); err != nil {
		return nil, err
	}

	for nid := range bs.nwModified {
		sb.EnsureSection(nid)
	}

	for ntid, v := range bs.ntModified {
		if v&inactivated != 0 {
			sb.NotifyInactivated(ntid)
		}
	}

	for i := btpMsgs.Front(); i != nil; i = i.Next() {
		e := i.Value.(*bTPMsg)
		sb.SendMessage(e.nid, e.message)
	}

	if err := bs.update(bc); err != nil {
		return nil, err
	}

	if section, err := sb.Build(); err != nil {
		return nil, err
	} else {
		if err = bs.applyBTPSection(bc, section); err != nil {
			return nil, err
		}
		return section, nil
	}
}

func NewBTPState(dbase db.Database, hash []byte) BTPState {
	return &BTPStateImpl{
		btpData: btpData{
			dbase:      dbase,
			digestHash: hash,
		},
	}
}

type bTPMsg struct {
	nid     int64
	message []byte
}

func NewBTPMsg(nid int64, msg []byte) *bTPMsg {
	return &bTPMsg{
		nid:     nid,
		message: msg,
	}
}

type networkType struct {
	uid                  string
	nextProofContextHash []byte
	nextProofContext     []byte
	openNetworkIDs       []int64
}

func (nt *networkType) UID() string {
	return nt.uid
}

func (nt *networkType) NextProofContextHash() []byte {
	return nt.nextProofContextHash
}

func (nt *networkType) NextProofContext() []byte {
	return nt.nextProofContext
}

func (nt *networkType) OpenNetworkIDs() []int64 {
	return nt.openNetworkIDs
}
func (nt *networkType) ToJSON() map[string]interface{} {
	jso := make(map[string]interface{})
	jso["networkTypeName"] = nt.UID()
	if len(nt.NextProofContext()) == 0 {
		jso["nextProofContext"] = nil
	} else {
		jso["nextProofContext"] = base64.StdEncoding.EncodeToString(nt.nextProofContext)
	}
	nids := nt.OpenNetworkIDs()
	onids := make([]interface{}, len(nids))
	for i, nid := range nids {
		onids[i] = intconv.FormatInt(nid)
	}
	jso["openNetworkIDs"] = onids
	return jso
}

func (nt *networkType) SetNextProofContextHash(hash []byte) {
	nt.nextProofContextHash = hash
}

func (nt *networkType) SetNextProofContext(bs []byte) {
	nt.nextProofContext = bs
}

func (nt *networkType) AddOpenNetworkID(nid int64) {
	nt.openNetworkIDs = append(nt.openNetworkIDs, nid)
}

func (nt *networkType) RemoveOpenNetworkID(nid int64) error {
	for i, v := range nt.OpenNetworkIDs() {
		if v == nid {
			copy(nt.openNetworkIDs[i:], nt.openNetworkIDs[i+1:])
			nt.openNetworkIDs[len(nt.openNetworkIDs)-1] = 0
			nt.openNetworkIDs = nt.openNetworkIDs[:len(nt.openNetworkIDs)-1]
			return nil
		}
	}
	return errors.Errorf("There is no open network id %d", nid)
}

func (nt *networkType) Bytes() []byte {
	return codec.MustMarshalToBytes(nt)
}

func (nt *networkType) RLPDecodeSelf(decoder codec.Decoder) error {
	return decoder.DecodeListOf(
		&nt.uid,
		&nt.nextProofContextHash,
		&nt.nextProofContext,
		&nt.openNetworkIDs,
	)
}

func (nt *networkType) RLPEncodeSelf(encoder codec.Encoder) error {
	return encoder.EncodeListOf(
		nt.uid,
		nt.nextProofContextHash,
		nt.nextProofContext,
		nt.openNetworkIDs,
	)
}

func NewNetworkType(uid string, proofContext module.BTPProofContext) *networkType {
	nt := new(networkType)
	nt.uid = uid
	if proofContext != nil {
		nt.nextProofContext = proofContext.Bytes()
		nt.nextProofContextHash = proofContext.Hash()
	}
	return nt
}

func NewNetworkTypeFromBytes(b []byte) *networkType {
	nt := new(networkType)
	codec.MustUnmarshalFromBytes(b, nt)
	return nt
}

type network struct {
	startHeight             int64
	name                    string
	owner                   *common.Address
	networkTypeID           int64
	open                    bool
	nextMessageSN           int64
	nextProofContextChanged bool
	prevNetworkSectionHash  []byte
	lastNetworkSectionHash  []byte
}

func (nw *network) StartHeight() int64 {
	return nw.startHeight
}

func (nw *network) Name() string {
	return nw.name
}

func (nw *network) Owner() module.Address {
	return nw.owner
}

func (nw *network) NetworkTypeID() int64 {
	return nw.networkTypeID
}

func (nw *network) Open() bool {
	return nw.open
}

func (nw *network) NextMessageSN() int64 {
	return nw.nextMessageSN
}

func (nw *network) NextProofContextChanged() bool {
	return nw.nextProofContextChanged
}

func (nw *network) PrevNetworkSectionHash() []byte {
	return nw.prevNetworkSectionHash
}

func (nw *network) LastNetworkSectionHash() []byte {
	return nw.lastNetworkSectionHash
}

func formatBool(yn bool) string {
	if yn {
		return "0x1"
	} else {
		return "0x0"
	}
}

func (nw *network) ToJSON() map[string]interface{} {
	jso := make(map[string]interface{})
	jso["startHeight"] = intconv.FormatInt(nw.startHeight)
	jso["networkTypeID"] = intconv.FormatInt(nw.networkTypeID)
	jso["networkName"] = nw.name
	jso["open"] = formatBool(nw.open)
	jso["owner"] = nw.owner
	jso["nextMessageSN"] = intconv.FormatInt(nw.nextMessageSN)
	jso["nextProofContextChanged"] = formatBool(nw.nextProofContextChanged)
	if len(nw.prevNetworkSectionHash) == 0 {
		jso["prevNSHash"] = nil
	} else {
		jso["prevNSHash"] = "0x" + hex.EncodeToString(nw.prevNetworkSectionHash)
	}
	if len(nw.lastNetworkSectionHash) == 0 {
		jso["lastNSHash"] = nil
	} else {
		jso["lastNSHash"] = "0x" + hex.EncodeToString(nw.lastNetworkSectionHash)
	}
	return jso
}

func (nw *network) SetOpen(yn bool) {
	nw.open = yn
}

func (nw *network) IncreaseNextMessageSN() {
	nw.nextMessageSN++
}

func (nw *network) SetNextProofContextChanged(yn bool) {
	nw.nextProofContextChanged = yn
}

func (nw *network) SetPrevNetworkSectionHash(hash []byte) {
	nw.prevNetworkSectionHash = hash
}

func (nw *network) SetLastNetworkSectionHash(hash []byte) {
	nw.lastNetworkSectionHash = hash
}

func (nw *network) Bytes() []byte {
	return codec.MustMarshalToBytes(nw)
}

func (nw *network) RLPDecodeSelf(decoder codec.Decoder) error {
	return decoder.DecodeListOf(
		&nw.startHeight,
		&nw.name,
		&nw.owner,
		&nw.networkTypeID,
		&nw.open,
		&nw.nextMessageSN,
		&nw.nextProofContextChanged,
		&nw.prevNetworkSectionHash,
		&nw.lastNetworkSectionHash,
	)
}

func (nw *network) RLPEncodeSelf(encoder codec.Encoder) error {
	return encoder.EncodeListOf(
		nw.startHeight,
		nw.name,
		nw.owner,
		nw.networkTypeID,
		nw.open,
		nw.nextMessageSN,
		nw.nextProofContextChanged,
		nw.prevNetworkSectionHash,
		nw.lastNetworkSectionHash,
	)
}

func NewNetwork(ntid int64, name string, owner module.Address, startHeight int64, nextProofContextChanged bool) *network {
	return &network{
		networkTypeID:           ntid,
		name:                    name,
		owner:                   common.AddressToPtr(owner),
		open:                    true,
		startHeight:             startHeight,
		nextProofContextChanged: nextProofContextChanged,
	}
}

func NewNetworkFromBytes(b []byte) *network {
	nw := new(network)
	codec.MustUnmarshalFromBytes(b, nw)
	return nw
}<|MERGE_RESOLUTION|>--- conflicted
+++ resolved
@@ -356,7 +356,6 @@
 func (bs *BTPStateImpl) equalValidators(vs2 ValidatorState) bool {
 	if bs.validators.Len() != vs2.Len() {
 		return false
-<<<<<<< HEAD
 	}
 
 	for i := 0; i < bs.validators.Len(); i++ {
@@ -366,17 +365,6 @@
 			return false
 		}
 	}
-=======
-	}
-
-	for i := 0; i < bs.validators.Len(); i++ {
-		v1, _ := bs.validators.Get(i)
-		v2, _ := vs2.Get(i)
-		if !v1.Address().Equal(v2.Address()) {
-			return false
-		}
-	}
->>>>>>> 932845d1
 	return true
 }
 
