package contract

import (
	"encoding/json"
	"fmt"
	"log"
	"math/big"
	"strconv"

	"github.com/icon-project/goloop/common"

	"github.com/icon-project/goloop/service/scoreapi"

	"github.com/go-errors/errors"
	"github.com/icon-project/goloop/module"
	"github.com/icon-project/goloop/service/scoredb"
	"github.com/icon-project/goloop/service/state"
)

type ChainScore struct {
	from module.Address
	cc   CallContext
}

func NewChainScore(from module.Address, cc CallContext) SystemScore {
	return &ChainScore{from, cc}
}

func (s *ChainScore) GetAPI() *scoreapi.Info {
	methods := []*scoreapi.Method{
		{scoreapi.Function, "disableScore",
			scoreapi.FlagExternal, 0,
			[]scoreapi.Parameter{
				{"address", scoreapi.Address, nil},
			},
			nil,
		},
		{scoreapi.Function, "enableScore",
			scoreapi.FlagExternal, 0,
			[]scoreapi.Parameter{
				{"address", scoreapi.Address, nil},
			},
			nil,
		},
		{scoreapi.Function, "setRevision",
			scoreapi.FlagExternal, 0,
			[]scoreapi.Parameter{
				{"code", scoreapi.Integer, nil},
			},
			nil,
		},
		{scoreapi.Function, "acceptScore",
			scoreapi.FlagExternal, 0,
			[]scoreapi.Parameter{
				{"txHash", scoreapi.Bytes, nil},
			},
			nil,
		},
		{scoreapi.Function, "rejectScore",
			scoreapi.FlagExternal, 0,
			[]scoreapi.Parameter{
				{"txHash", scoreapi.Bytes, nil},
			},
			nil,
		},
		{scoreapi.Function, "blockScore",
			scoreapi.FlagExternal, 0,
			[]scoreapi.Parameter{
				{"address", scoreapi.Address, nil},
			},
			nil,
		},
		{scoreapi.Function, "unblockScore",
			scoreapi.FlagExternal, 0,
			[]scoreapi.Parameter{
				{"address", scoreapi.Address, nil},
			},
			nil,
		},
		{scoreapi.Function, "setStepPrice",
			scoreapi.FlagExternal, 0,
			[]scoreapi.Parameter{
				{"price", scoreapi.Integer, nil},
			},
			nil,
		},
		{scoreapi.Function, "setStepCost",
			scoreapi.FlagExternal, 0,
			[]scoreapi.Parameter{
				{"costType", scoreapi.String, nil},
				{"cost", scoreapi.Integer, nil},
			},
			nil,
		},
		{scoreapi.Function, "setMaxStepLimit",
			scoreapi.FlagExternal, 0,
			[]scoreapi.Parameter{
				{"contextType", scoreapi.String, nil},
				{"cost", scoreapi.Integer, nil},
			},
			nil,
		},
		{scoreapi.Function, "grantValidator",
			scoreapi.FlagExternal, 0,
			[]scoreapi.Parameter{
				{"address", scoreapi.Address, nil},
			},
			nil,
		},
		{scoreapi.Function, "revokeValidator",
			scoreapi.FlagExternal, 0,
			[]scoreapi.Parameter{
				{"address", scoreapi.Address, nil},
			},
			nil,
		},
		{scoreapi.Function, "getValidators",
			scoreapi.FlagReadOnly, 0,
			nil,
			[]scoreapi.DataType{
				scoreapi.List,
			},
		},
		{scoreapi.Function, "addMember",
			scoreapi.FlagExternal, 0,
			[]scoreapi.Parameter{
				{"address", scoreapi.Address, nil},
			},
			nil,
		},
		{scoreapi.Function, "removeMember",
			scoreapi.FlagExternal, 0,
			[]scoreapi.Parameter{
				{"address", scoreapi.Address, nil},
			},
			nil,
		},
		{scoreapi.Function, "addDeployer",
			scoreapi.FlagExternal, 0,
			[]scoreapi.Parameter{
				{"address", scoreapi.Address, nil},
			},
			nil,
		},
		{scoreapi.Function, "removeDeployer",
			scoreapi.FlagExternal, 0,
			[]scoreapi.Parameter{
				{"address", scoreapi.Address, nil},
			},
			nil,
		},
		{scoreapi.Function, "getRevision",
			scoreapi.FlagReadOnly, 0,
			nil,
			[]scoreapi.DataType{
				scoreapi.Integer,
			},
		},
		{scoreapi.Function, "getStepPrice",
			scoreapi.FlagReadOnly, 0,
			nil,
			[]scoreapi.DataType{
				scoreapi.Integer,
			},
		},
		{scoreapi.Function, "getStepCost",
			scoreapi.FlagReadOnly, 0,
			[]scoreapi.Parameter{
				{"t", scoreapi.String, nil},
			},
			[]scoreapi.DataType{
				scoreapi.Integer,
			},
		},
		{scoreapi.Function, "getStepCosts",
			scoreapi.FlagReadOnly, 0,
			nil,
			[]scoreapi.DataType{
				scoreapi.String,
			},
		},
		{scoreapi.Function, "getMaxStepLimit",
			scoreapi.FlagReadOnly, 0,
			[]scoreapi.Parameter{
				{"contextType", scoreapi.String, nil},
			},
			[]scoreapi.DataType{
				scoreapi.Integer,
			},
		},
		{scoreapi.Function, "getScoreStatus",
			scoreapi.FlagReadOnly, 0,
			[]scoreapi.Parameter{
				{"address", scoreapi.Address, nil},
			},
			[]scoreapi.DataType{
				scoreapi.String,
			},
		},
		{scoreapi.Function, "isDeployer",
			scoreapi.FlagReadOnly, 0,
			[]scoreapi.Parameter{
				{"address", scoreapi.Address, nil},
			},
			[]scoreapi.DataType{
				scoreapi.Integer,
			},
		},
		{scoreapi.Function, "getServiceConfig",
			scoreapi.FlagReadOnly, 0,
			nil,
			[]scoreapi.DataType{
				scoreapi.Integer,
			},
		},
		{scoreapi.Function, "setServiceConfig",
			scoreapi.FlagExternal, 0,
			[]scoreapi.Parameter{
				{"config", scoreapi.Integer, nil},
			},
			nil,
		},
	}

	return scoreapi.NewInfo(methods)
}

type chain struct {
	AuditEnabled             bool `json:"auditEnabled"`
	DeployerWhiteListEnabled bool `json:"deployerWhiteListEnabled"`
	Fee                      struct {
		StepPrice common.HexInt    `json:"stepPrice"`
		StepLimit *json.RawMessage `json:"stepLimit"`
		StepCosts *json.RawMessage `json:"stepCosts"`
	} `json:"fee"`
}

func (s *ChainScore) Install(param []byte) error {
	chainCfg := chain{}
<<<<<<< HEAD
	if param != nil {
		if err := json.Unmarshal(param, &chainCfg); err != nil {
			log.Panicf("Failed to parse parameter for chainScore. err = %s", err)
		}
=======
	if err := json.Unmarshal(param, &chainCfg); err != nil {
		log.Printf("Failed to parse parameter for chainScore. err = %s", err)
		return err
>>>>>>> a86e287c
	}
	confValue := 0
	if chainCfg.AuditEnabled == true {
		confValue |= state.SysConfigAudit
	}
	if chainCfg.DeployerWhiteListEnabled == true {
		confValue |= state.SysConfigDeployerWhiteList
	}
	as := s.cc.GetAccountState(state.SystemID)
	if err := scoredb.NewVarDB(as, state.VarSysConfig).Set(confValue); err != nil {
		log.Printf("Failed to set system config. err = %s", err)
		return err
	}

	price := chainCfg.Fee
	if err := scoredb.NewVarDB(as, state.VarStepPrice).Set(&price.StepPrice.Int); err != nil {
		log.Printf("Failed to set stepPrice. err = %s", err)
		return err
	}
	stepLimitTypes := scoredb.NewArrayDB(as, state.VarStepLimitTypes)
	stepLimitDB := scoredb.NewDictDB(as, state.VarStepLimit, 1)
	if price.StepLimit != nil {
		stepLimitsMap := make(map[string]string)
		if err := json.Unmarshal(*price.StepLimit, &stepLimitsMap); err != nil {
			log.Printf("Failed to unmarshal\n")
			return err
		}
		for _, k := range state.AllStepLimitTypes {
			cost := stepLimitsMap[k]
			if err := stepLimitTypes.Put(k); err != nil {
				log.Printf("Failed to put stepLimit. err = %s", err)
				return err
			}
			var icost int64
			if cost != "" {
				var err error
				icost, err = strconv.ParseInt(cost, 0, 64)
				if err != nil {
					log.Printf("Failed to parse %s to integer. err = %s\n", cost, err)
					return err
				}
			}
			if err := stepLimitDB.Set(k, icost); err != nil {
				log.Printf("Failed to Set stepLimit. err = %s", err)
				return err
			}
		}
	} else {
		for _, k := range state.AllStepLimitTypes {
			if err := stepLimitTypes.Put(k); err != nil {
				log.Printf("Failed to put steLimitTypes. err = %s", err)
				return err
			}
			if err := stepLimitDB.Set(k, 0); err != nil {
				log.Printf("Failed to set stepLimit. err = %s", err)
				return err
			}
		}
	}

	stepTypes := scoredb.NewArrayDB(as, state.VarStepTypes)
	stepCostDB := scoredb.NewDictDB(as, state.VarStepCosts, 1)
	if price.StepCosts != nil {
		stepTypesMap := make(map[string]string)
		if err := json.Unmarshal(*price.StepCosts, &stepTypesMap); err != nil {
			log.Printf("Failed to unmarshal\n")
			return err
		}
		for _, k := range state.AllStepTypes {
			cost := stepTypesMap[k]
			if err := stepTypes.Put(k); err != nil {
				log.Printf("Failed to put stepTypes. err = %s", err)
				return err
			}
			var icost int64
			if cost != "" {
				var err error
				icost, err = strconv.ParseInt(cost, 0, 64)
				if err != nil {
					log.Printf("Failed to parse %s to integer. err = %s\n", cost, err)
					return err
				}
			}
			if err := stepCostDB.Set(k, icost); err != nil {
				log.Printf("Failed to set stepCost. err = %s", err)
				return err
			}
		}
	} else {
		for _, k := range state.AllStepTypes {
			if err := stepTypes.Put(k); err != nil {
				log.Printf("Failed to put stepTypes. err = %s", err)
				return err
			}
			if err := stepCostDB.Set(k, 0); err != nil {
				log.Printf("Failed to set stepCost. err = %s", err)
				return err
			}
		}
	}
	return nil
}

func (s *ChainScore) Update(param []byte) error {
	log.Panicf("Implement me")
	return nil
}

// Destroy : Allowed from score owner
func (s *ChainScore) Ex_disableScore(address module.Address) error {
	as := s.cc.GetAccountState(address.ID())
	if as.IsContract() == false {
		return errors.New("Not contract")
	}
	if as.IsContractOwner(s.from) == false {
		return errors.New("Not Contract owner")
	}
	as.SetDisable(true)
	return nil
}

func (s *ChainScore) Ex_enableScore(address module.Address) error {
	as := s.cc.GetAccountState(address.ID())
	if as.IsContract() == false {
		return errors.New("Not contract")
	}
	if as.IsContractOwner(s.from) == false {
		return errors.New("Not Contract owner")
	}
	as.SetDisable(false)
	return nil
}

// Governance functions : Functions which can be called by governance SCORE.
func (s *ChainScore) Ex_setRevision(code *common.HexInt) error {
	if s.from.Equal(s.cc.Governance()) == false {
		return errors.New("No permission to call this method.")
	}
	as := s.cc.GetAccountState(state.SystemID)
	r := scoredb.NewVarDB(as, state.VarRevision).Int64()
	if code.Int64() <= r {
		return errors.New(fmt.Sprintf("Wrong revision. cur : %d, passed : %d\n", r, code))
	}
	return scoredb.NewVarDB(as, state.VarRevision).Set(code)
}

func (s *ChainScore) Ex_acceptScore(txHash []byte) error {
	if s.from.Equal(s.cc.Governance()) == false {
		return errors.New("No permission to call this method.")
	}
	info := s.cc.GetInfo()
	auditTxHash := info[state.InfoTxHash].([]byte)

	v, err := s.Ex_getMaxStepLimit(state.StepLimitTypeInvoke)
	if err != nil {
		return err
	}
	ah := newAcceptHandler(s.from, common.NewAddress(state.SystemID),
		nil, big.NewInt(v), txHash, auditTxHash)
	status, _, _, _ := ah.ExecuteSync(s.cc)
	if status != module.StatusSuccess {
		return errors.New(fmt.Sprintf("Failed to  execute acceptHandler. status = %d", status))
	}
	return nil
}

func (s *ChainScore) Ex_rejectScore(txHash []byte) error {
	if s.from.Equal(s.cc.Governance()) == false {
		return errors.New("No permission to call this method.")
	}

	sysAs := s.cc.GetAccountState(state.SystemID)
	varDb := scoredb.NewVarDB(sysAs, txHash)
	scoreAddr := varDb.Address()
	if scoreAddr == nil {
		return errors.New(fmt.Sprintf("Faile d to find score by txHash[%x]\n", txHash))
	}
	scoreAs := s.cc.GetAccountState(scoreAddr.ID())
	// NOTE : cannot change from reject to accept state because data with address mapped txHash is deleted from DB
	info := s.cc.GetInfo()
	auditTxHash := info[state.InfoTxHash].([]byte)
	if err := varDb.Delete(); err != nil {
		log.Printf("Failed to delete scoreAddr. %s", scoreAddr.String())
		return err
	}
	return scoreAs.RejectContract(txHash, auditTxHash)
}

// Governance score would check the verification of the address
func (s *ChainScore) Ex_blockScore(address module.Address) error {
	if s.from.Equal(s.cc.Governance()) == false {
		return errors.New("No permission to call this method.")
	}
	as := s.cc.GetAccountState(address.ID())
	if as.IsBlocked() == false {
		as.SetBlock(true)
	}
	return nil
}

// Governance score would check the verification of the address
func (s *ChainScore) Ex_unblockScore(address module.Address) error {
	if s.from.Equal(s.cc.Governance()) == false {
		return errors.New("No permission to call this method.")
	}
	as := s.cc.GetAccountState(address.ID())
	if as.IsBlocked() == true {
		as.SetBlock(false)
	}
	return nil
}

func (s *ChainScore) Ex_setStepPrice(price *common.HexInt) error {
	if s.from.Equal(s.cc.Governance()) == false {
		return errors.New("No permission to call this method.")
	}
	as := s.cc.GetAccountState(state.SystemID)
	return scoredb.NewVarDB(as, state.VarStepPrice).Set(price)
}

func (s *ChainScore) Ex_setStepCost(costType string, cost *common.HexInt) error {
	if s.from.Equal(s.cc.Governance()) == false {
		return errors.New("No permission to call this method.")
	}
	as := s.cc.GetAccountState(state.SystemID)
	stepCostDB := scoredb.NewDictDB(as, state.VarStepCosts, 1)
	if stepCostDB.Get(costType) == nil {
		stepTypes := scoredb.NewArrayDB(as, state.VarStepTypes)
		if err := stepTypes.Put(costType); err != nil {
			return err
		}
	}
	return stepCostDB.Set(costType, cost)
}

func (s *ChainScore) Ex_setMaxStepLimit(contextType string, cost *common.HexInt) error {
	if s.from.Equal(s.cc.Governance()) == false {
		return errors.New("No permission to call this method.")
	}
	as := s.cc.GetAccountState(state.SystemID)
	stepLimitDB := scoredb.NewDictDB(as, state.VarStepLimit, 1)
	if stepLimitDB.Get(contextType) == nil {
		stepLimitTypes := scoredb.NewArrayDB(as, state.VarStepLimitTypes)
		if err := stepLimitTypes.Put(contextType); err != nil {
			return err
		}
	}
	return stepLimitDB.Set(contextType, cost)
}

func (s *ChainScore) Ex_grantValidator(address module.Address) error {
	if s.from.Equal(s.cc.Governance()) == false {
		return errors.New("No permission to call this method.")
	}
	if v, err := state.ValidatorFromAddress(address); err == nil {
		return s.cc.GrantValidator(v)
	} else {
		return err
	}
}

func (s *ChainScore) Ex_revokeValidator(address module.Address) error {
	if s.from.Equal(s.cc.Governance()) == false {
		return errors.New("No permission to call this method.")
	}
	if v, err := state.ValidatorFromAddress(address); err == nil {
		_, err = s.cc.RevokeValidator(v)
		return err
	} else {
		return err
	}
}

func (s *ChainScore) Ex_getValidators() ([]module.Address, error) {
	vl := s.cc.GetValidators()
	validators := make([]module.Address, vl.Len())
	for i := 0; i < vl.Len(); i++ {
		if v, ok := vl.Get(i); ok {
			validators[i] = v.Address()
		} else {
			return nil, errors.New("Unexpected access failure")
		}
	}
	return validators, nil
}

func (s *ChainScore) Ex_addMember(address module.Address) error {
	if s.from.Equal(s.cc.Governance()) == false {
		return errors.New("No permission to call this method.")
	}
	as := s.cc.GetAccountState(state.SystemID)
	db := scoredb.NewArrayDB(as, state.VarMembers)
	return db.Put(address)
}

func (s *ChainScore) Ex_removeMember(address module.Address) error {
	if s.from.Equal(s.cc.Governance()) == false {
		return errors.New("No permission to call this method.")
	}

	// If membership system is on, first check if the member is not a validator
	if s.cc.CfgMembershipEnabled() {
		if s.cc.GetValidators().IndexOf(address) >= 0 {
			return errors.New("Should revoke validator before removing the member")
		}
	}

	as := s.cc.GetAccountState(state.SystemID)
	db := scoredb.NewArrayDB(as, state.VarMembers)
	for i := 0; i < db.Size(); i++ {
		if db.Get(i).Address().Equal(address) == true {
			rAddr := db.Pop().Address()
			if i < db.Size()-1 { // addr is not rAddr
				if err := db.Set(i, rAddr); err != nil {
					return err
				}
				break
			}
		}
	}
	return nil
}

func (s *ChainScore) Ex_addDeployer(address module.Address) error {
	if s.from.Equal(s.cc.Governance()) == false {
		return errors.New("No permission to call this method.")
	}
	as := s.cc.GetAccountState(state.SystemID)
	db := scoredb.NewArrayDB(as, state.VarDeployer)
	return db.Put(address)
}

func (s *ChainScore) Ex_removeDeployer(address module.Address) error {
	if s.from.Equal(s.cc.Governance()) == false {
		return errors.New("No permission to call this method.")
	}
	as := s.cc.GetAccountState(state.SystemID)
	db := scoredb.NewArrayDB(as, state.VarDeployer)
	for i := 0; i < db.Size(); i++ {
		if db.Get(i).Address().Equal(address) == true {
			rAddr := db.Pop().Address()
			if i < db.Size()-1 { // addr is not rAddr
				if err := db.Set(i, rAddr); err != nil {
					return err
				}
				break
			}
		}
	}
	return nil
}

// User calls icx_call : Functions which can be called by anyone.
func (s *ChainScore) Ex_getRevision() (int64, error) {
	as := s.cc.GetAccountState(state.SystemID)
	return scoredb.NewVarDB(as, state.VarRevision).Int64(), nil
}

func (s *ChainScore) Ex_getStepPrice() (int64, error) {
	as := s.cc.GetAccountState(state.SystemID)
	return scoredb.NewVarDB(as, state.VarStepPrice).Int64(), nil
}

func (s *ChainScore) Ex_getStepCost(t string) (int64, error) {
	as := s.cc.GetAccountState(state.SystemID)
	stepCostDB := scoredb.NewDictDB(as, state.VarStepCosts, 1)
	return stepCostDB.Get(t).Int64(), nil
}

func (s *ChainScore) Ex_getStepCosts() (string, error) {
	as := s.cc.GetAccountState(state.SystemID)

	stepCosts := make(map[string]string)
	stepTypes := scoredb.NewArrayDB(as, state.VarStepTypes)
	stepCostDB := scoredb.NewDictDB(as, state.VarStepCosts, 1)
	tcount := stepTypes.Size()
	for i := 0; i < tcount; i++ {
		tname := stepTypes.Get(i).String()
		stepCosts[tname] = fmt.Sprintf("%d", stepCostDB.Get(tname).Int64())
	}
	result, err := json.Marshal(stepCosts)
	if err != nil {
		return "", err
	}
	return string(result), nil
}

func (s *ChainScore) Ex_getMaxStepLimit(contextType string) (int64, error) {
	as := s.cc.GetAccountState(state.SystemID)
	stepLimitDB := scoredb.NewDictDB(as, state.VarStepLimit, 1)
	return stepLimitDB.Get(contextType).Int64(), nil
}

type curScore struct {
	Status       string `json:"status"`
	DeployTxHash string `json:"deployTxHash"`
	AuditTxHash  string `json:"auditTxHash"`
}

type nextScore struct {
	Status       string `json:"status"`
	DeployTxHash string `json:"deployTxHash"`
}

type scoreStatus struct {
	Current  *curScore  `json:"current,omitempty"`
	Next     *nextScore `json:"next,omitempty"`
	Blocked  string     `json:"blocked"`
	Disabled string     `json:"disabled"`
}

func (s *ChainScore) Ex_getScoreStatus(address module.Address) (string, error) {
	stringStatus := func(s state.ContractState) string {
		var status string
		switch s {
		case state.CSInactive:
			status = "inactive"
		case state.CSActive:
			status = "active"
		case state.CSPending:
			status = "pending"
		case state.CSRejected:
			status = "reject"
		default:
			log.Printf("GetScoreStatus - string : %v\n", s)
		}
		return status
	}

	as := s.cc.GetAccountState(address.ID())
	scoreStatus := scoreStatus{}
	if cur := as.Contract(); cur != nil {
		current := &curScore{}
		current.Status = stringStatus(cur.Status())
		current.DeployTxHash = fmt.Sprintf("%x", cur.DeployTxHash())
		current.AuditTxHash = fmt.Sprintf("%x", cur.AuditTxHash())
		scoreStatus.Current = current
	}

	if next := as.NextContract(); next != nil {
		nextContract := &nextScore{}
		nextContract.Status = stringStatus(next.Status())
		nextContract.DeployTxHash = fmt.Sprintf("%x", next.DeployTxHash())
		scoreStatus.Next = nextContract
	}

	// blocked
	if as.IsBlocked() == true {
		scoreStatus.Blocked = "0x01"
	} else {
		scoreStatus.Blocked = "0x00"
	}

	// disabled
	if as.IsDisabled() == true {
		scoreStatus.Disabled = "0x01"
	} else {
		scoreStatus.Disabled = "0x00"
	}
	result, err := json.Marshal(scoreStatus)
	if err != nil {
		log.Printf("err : %s\n", err)
		return "", err
	}
	return string(result), nil
}

func (s *ChainScore) Ex_isDeployer(address module.Address) (int, error) {
	as := s.cc.GetAccountState(state.SystemID)
	db := scoredb.NewArrayDB(as, state.VarDeployer)
	for i := 0; i < db.Size(); i++ {
		if db.Get(i).Address().Equal(address) == true {
			return 1, nil
		}
	}
	return 0, nil
}

func (s *ChainScore) Ex_getServiceConfig() (int64, error) {
	as := s.cc.GetAccountState(state.SystemID)
	return scoredb.NewVarDB(as, state.VarSysConfig).Int64(), nil
}

// Internal call
func (s *ChainScore) SetServiceConfig(config int64) error {
	// TODO If membership system get enabled from disabled, it should ensure all validators should be members.
	as := s.cc.GetAccountState(state.SystemID)
	return scoredb.NewVarDB(as, state.VarSysConfig).Set(config)
}<|MERGE_RESOLUTION|>--- conflicted
+++ resolved
@@ -237,16 +237,10 @@
 
 func (s *ChainScore) Install(param []byte) error {
 	chainCfg := chain{}
-<<<<<<< HEAD
 	if param != nil {
 		if err := json.Unmarshal(param, &chainCfg); err != nil {
 			log.Panicf("Failed to parse parameter for chainScore. err = %s", err)
 		}
-=======
-	if err := json.Unmarshal(param, &chainCfg); err != nil {
-		log.Printf("Failed to parse parameter for chainScore. err = %s", err)
-		return err
->>>>>>> a86e287c
 	}
 	confValue := 0
 	if chainCfg.AuditEnabled == true {
@@ -548,7 +542,7 @@
 	}
 
 	// If membership system is on, first check if the member is not a validator
-	if s.cc.CfgMembershipEnabled() {
+	if s.cc.MembershipEnabled() {
 		if s.cc.GetValidators().IndexOf(address) >= 0 {
 			return errors.New("Should revoke validator before removing the member")
 		}
