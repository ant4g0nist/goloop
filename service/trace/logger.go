--- conflicted
+++ resolved
@@ -101,26 +101,10 @@
 	}
 }
 
-<<<<<<< HEAD
-func (l *Logger) OnTransactionStart(txIndex int32, txHash []byte) {
-	if l.TraceMode() == module.TraceModeBalanceChange {
-		isBlockTx := txHash == nil
-		if isBlockTx {
-			// nil txHash means that it is a virtual transaction to trace balance changes caused by unstaking
-			// blockHash is used for txHash of this virtual transaction
-			txHash = l.traceBlock.ID()
-		}
-
-		if err := l.cb.OnTransactionStart(txIndex, txHash, isBlockTx); err != nil {
-			l.Warnf("OnTransactionStart() error: txIndex=%d txHash=%#x isBlockTx=%t err=%#v",
-				txIndex, txHash, isBlockTx, err)
-		}
-=======
 func (l *Logger) OnTransactionStart(txIndex int, txHash []byte) {
 	traceMode := l.TraceMode()
 	if traceMode == module.TraceModeNone {
 		return
->>>>>>> b2283783
 	}
 
 	isBlockTx := txHash == nil
@@ -134,30 +118,10 @@
 	}
 }
 
-<<<<<<< HEAD
-func (l *Logger) OnTransactionEnd(
-	txIndex int32, txHash []byte, from module.Address, traceRct module.Receipt, treasury module.Address) {
-	if l.TraceMode() == module.TraceModeBalanceChange {
-		if txHash != nil {
-			// Common transaction
-			finalRct := l.traceBlock.GetReceipt(int(txIndex))
-			l.checkReceipts(traceRct, finalRct)
-			l.onFee(from, treasury, finalRct)
-		} else {
-			// nil txHash means that it is a virtual transaction to trace balance changes caused by unstaking timer
-			// blockHash is used for txHash of this virtual transaction
-			txHash = l.traceBlock.ID()
-		}
-
-		if err := l.cb.OnTransactionEnd(txIndex, txHash); err != nil {
-			l.Warnf("OnTransactionEnd() error: txIndex=%d txHash=%#x err=%#v",
-				txIndex, txHash, err)
-=======
 func (l *Logger) OnTransactionReset() {
 	if l.TraceMode() != module.TraceModeNone {
 		if err := l.cb.OnTransactionReset(); err != nil {
 			l.Warnf("OnTransactionReset() error: err=%#v", err)
->>>>>>> b2283783
 		}
 	}
 }
