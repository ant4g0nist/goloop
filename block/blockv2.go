package block

import (
	"bytes"
	"encoding/hex"
	"fmt"
	"io"
	"sync"

	"github.com/icon-project/goloop/btp"
	"github.com/icon-project/goloop/chain/base"
	"github.com/icon-project/goloop/common/codec"
	"github.com/icon-project/goloop/common/crypto"
	"github.com/icon-project/goloop/common/db"
	"github.com/icon-project/goloop/common/errors"
	"github.com/icon-project/goloop/common/log"
	"github.com/icon-project/goloop/common/merkle"
	"github.com/icon-project/goloop/module"
	"github.com/icon-project/goloop/service/state"
	"github.com/icon-project/goloop/service/transaction"
	"github.com/icon-project/goloop/service/txresult"
)

var v2Codec = codec.BC

const blockV2String = "2.0"

type V2HeaderFormat struct {
	Version                int
	Height                 int64
	Timestamp              int64
	Proposer               []byte
	PrevID                 []byte
	VotesHash              []byte
	NextValidatorsHash     []byte
	PatchTransactionsHash  []byte
	NormalTransactionsHash []byte
	LogsBloom              []byte
	Result                 []byte
	NSFilter               []byte
}

func (bh *V2HeaderFormat) RLPEncodeSelf(e codec.Encoder) error {
	if bh.NSFilter == nil {
		return e.EncodeListOf(
			bh.Version,
			bh.Height,
			bh.Timestamp,
			bh.Proposer,
			bh.PrevID,
			bh.VotesHash,
			bh.NextValidatorsHash,
			bh.PatchTransactionsHash,
			bh.NormalTransactionsHash,
			bh.LogsBloom,
			bh.Result,
		)
	}
	return e.EncodeListOf(
		bh.Version,
		bh.Height,
		bh.Timestamp,
		bh.Proposer,
		bh.PrevID,
		bh.VotesHash,
		bh.NextValidatorsHash,
		bh.PatchTransactionsHash,
		bh.NormalTransactionsHash,
		bh.LogsBloom,
		bh.Result,
		bh.NSFilter,
	)
}

func (bh *V2HeaderFormat) RLPDecodeSelf(d codec.Decoder) error {
	d2, err := d.DecodeList()
	if err != nil {
		return err
	}
	cnt, err := d2.DecodeMulti(
		&bh.Version,
		&bh.Height,
		&bh.Timestamp,
		&bh.Proposer,
		&bh.PrevID,
		&bh.VotesHash,
		&bh.NextValidatorsHash,
		&bh.PatchTransactionsHash,
		&bh.NormalTransactionsHash,
		&bh.LogsBloom,
		&bh.Result,
		&bh.NSFilter,
	)
	if cnt == 11 && err == io.EOF {
		bh.NSFilter = nil
		return nil
	}
	return err
}

type V2BodyFormat struct {
	PatchTransactions  [][]byte
	NormalTransactions [][]byte
	Votes              []byte
	BTPDigest          []byte
}

func (bb *V2BodyFormat) RLPEncodeSelf(e codec.Encoder) error {
	if bb.BTPDigest == nil {
		return e.EncodeListOf(
			bb.PatchTransactions,
			bb.NormalTransactions,
			bb.Votes,
		)
	}
	return e.EncodeListOf(
		bb.PatchTransactions,
		bb.NormalTransactions,
		bb.Votes,
		bb.BTPDigest,
	)
}

func (bb *V2BodyFormat) RLPDecodeSelf(d codec.Decoder) error {
	d2, err := d.DecodeList()
	if err != nil {
		return err
	}
	cnt, err := d2.DecodeMulti(
		&bb.PatchTransactions,
		&bb.NormalTransactions,
		&bb.Votes,
		&bb.BTPDigest,
	)
	if cnt == 3 && err == io.EOF {
		bb.BTPDigest = nil
		return nil
	}
	if err != nil {
		return err
	}
	return nil
}

type blockV2 struct {
	height             int64
	timestamp          int64
	proposer           module.Address
	prevID             []byte
	logsBloom          module.LogsBloom
	result             []byte
	patchTransactions  module.TransactionList
	normalTransactions module.TransactionList
	nextValidatorsHash []byte
	_nextValidators    module.ValidatorList
	votes              module.CommitVoteSet
	nsFilter           module.BitSetFilter
	sm                 ServiceManager

	// mutable data
	mu          sync.Mutex
	_id         []byte
	_btpSection module.BTPSection
	_btpDigest  module.BTPDigest
	_nextPCM    module.BTPProofContextMap
}

func (b *blockV2) Version() int {
	return module.BlockVersion2
}

func (b *blockV2) ID() []byte {
	b.mu.Lock()
	defer b.mu.Unlock()

	if b._id == nil {
		bs := v2Codec.MustMarshalToBytes(b._headerFormat())
		b._id = crypto.SHA3Sum256(bs)
	}
	return b._id
}

func (b *blockV2) Height() int64 {
	return b.height
}

func (b *blockV2) PrevID() []byte {
	return b.prevID
}

func (b *blockV2) Votes() module.CommitVoteSet {
	return b.votes
}

func (b *blockV2) NextValidatorsHash() []byte {
	return b.nextValidatorsHash
}

func (b *blockV2) NextValidators() module.ValidatorList {
	return b._nextValidators
}

func (b *blockV2) NormalTransactions() module.TransactionList {
	return b.normalTransactions
}

func (b *blockV2) PatchTransactions() module.TransactionList {
	return b.patchTransactions
}

func (b *blockV2) Timestamp() int64 {
	return b.timestamp
}

func (b *blockV2) Proposer() module.Address {
	return b.proposer
}

func (b *blockV2) LogsBloom() module.LogsBloom {
	return b.logsBloom
}

func (b *blockV2) Result() []byte {
	return b.result
}

func (b *blockV2) MarshalHeader(w io.Writer) error {
	return v2Codec.Marshal(w, b._headerFormat())
}

func (b *blockV2) MarshalBody(w io.Writer) error {
	bf, err := b._bodyFormat()
	if err != nil {
		return err
	}
	return v2Codec.Marshal(w, bf)
}

func (b *blockV2) Marshal(w io.Writer) error {
	if err := b.MarshalHeader(w); err != nil {
		return err
	}
	return b.MarshalBody(w)
}

func (b *blockV2) _headerFormat() *V2HeaderFormat {
	var proposerBS []byte
	if b.proposer != nil {
		proposerBS = b.proposer.Bytes()
	}
	return &V2HeaderFormat{
		Version:                b.Version(),
		Height:                 b.height,
		Timestamp:              b.timestamp,
		Proposer:               proposerBS,
		PrevID:                 b.prevID,
		VotesHash:              b.votes.Hash(),
		NextValidatorsHash:     b.nextValidatorsHash,
		PatchTransactionsHash:  b.patchTransactions.Hash(),
		NormalTransactionsHash: b.normalTransactions.Hash(),
		LogsBloom:              b.logsBloom.CompressedBytes(),
		Result:                 b.result,
		NSFilter:               b.nsFilter.Bytes(),
	}
}

func (b *blockV2) ToJSON(version module.JSONVersion) (interface{}, error) {
	res := make(map[string]interface{})
	res["version"] = blockV2String
	res["prev_block_hash"] = hex.EncodeToString(b.PrevID())
	res["merkle_tree_root_hash"] = hex.EncodeToString(b.NormalTransactions().Hash())
	res["time_stamp"] = b.Timestamp()
	res["confirmed_transaction_list"] = b.NormalTransactions()
	res["block_hash"] = hex.EncodeToString(b.ID())
	res["height"] = b.Height()
	if b.Proposer() != nil {
		res["peer_id"] = fmt.Sprintf("hx%x", b.Proposer().ID())
	} else {
		res["peer_id"] = ""
	}
	res["signature"] = ""
	return res, nil
}

func bssFromTransactionList(l module.TransactionList) ([][]byte, error) {
	var res [][]byte
	for it := l.Iterator(); it.Has(); log.Must(it.Next()) {
		tr, _, err := it.Get()
		if err != nil {
			return nil, err
		}
		bs := tr.Bytes()
		res = append(res, bs)
	}
	return res, nil
}

func (b *blockV2) _bodyFormat() (*V2BodyFormat, error) {
	ptBss, err := bssFromTransactionList(b.patchTransactions)
	if err != nil {
		return nil, err
	}
	ntBss, err := bssFromTransactionList(b.normalTransactions)
	if err != nil {
		return nil, err
	}
	bd, err := b.BTPDigest()
	if err != nil {
		return nil, err
	}
	return &V2BodyFormat{
		PatchTransactions:  ptBss,
		NormalTransactions: ntBss,
		Votes:              b.votes.Bytes(),
		BTPDigest:          bd.Bytes(),
	}, nil
}

func (b *blockV2) NewBlock(tr module.Transition) module.Block {
	blk := *b
	blk._nextValidators = tr.NextValidators()
	blk._btpSection = tr.BTPSection()
	return &blk
}

func (b *blockV2) Hash() []byte {
	return b.ID()
}

func (b *blockV2) FinalizeHeader(dbase db.Database) error {
	hb, err := db.NewCodedBucket(dbase, db.BytesByHash, nil)
	if err != nil {
		return err
	}
	if err = hb.Put(b._headerFormat()); err != nil {
		return err
	}
	if err = hb.Set(db.Raw(b.Votes().Hash()), db.Raw(b.Votes().Bytes())); err != nil {
		return err
	}
	hh, err := db.NewCodedBucket(dbase, db.BlockHeaderHashByHeight, nil)
	if err != nil {
		return err
	}
	if err = hh.Set(b.Height(), db.Raw(b.ID())); err != nil {
		return err
	}
	return nil
}

func (b *blockV2) GetVoters(ctx base.BlockHandlerContext) (module.ValidatorList, error) {
	if b.Height() == 0 {
		return nil, nil
	}
	prevBlk, err := ctx.GetBlockByHeight(b.Height() - 1)
	if err != nil {
		return nil, err
	}
	return prevBlk.NextValidators(), nil
}

func (b *blockV2) VerifyTimestamp(
	prev module.BlockData, prevVoters module.ValidatorList,
) error {
	if b.Height() > 1 && b.Timestamp() != b.Votes().Timestamp() {
		return errors.New("bad timestamp")
	}
	if b.Height() > 1 && prev.Timestamp() >= b.Timestamp() {
		return errors.New("non-increasing timestamp")
	}
	return nil
}

<<<<<<< HEAD
func (b *blockV2) NetworkSectionFilter() module.BitSetFilter {
	return b.nsFilter
}

func (b *blockV2) BTPDigest() (module.BTPDigest, error) {
	b.mu.Lock()
	defer b.mu.Unlock()

	if b._btpDigest == nil {
		bs, err := b.BTPSection()
		if err != nil {
			return nil, err
		}
		b._btpDigest = bs.Digest()
	}
	return b._btpDigest, nil
}

func (b *blockV2) BTPSection() (module.BTPSection, error) {
	b.mu.Lock()
	defer b.mu.Unlock()

	if b._btpSection == nil {
		bs, err := b.sm.BTPSectionFromResult(b.result)
		if err != nil {
			return nil, err
		}
		b._btpSection = bs
	}
	return b._btpSection, nil
}

func (b *blockV2) NextProofContextMap() (module.BTPProofContextMap, error) {
	b.mu.Lock()
	defer b.mu.Unlock()

	if b._nextPCM == nil {
		nextPCM, err := b.sm.NextProofContextMapFromResult(b.result)
		if err != nil {
			return nil, err
		}
		b._nextPCM = nextPCM
	}
	return b._nextPCM, nil
}

func (b *blockV2) NTSHashEntryList() (module.NTSHashEntryList, error) {
	return b.BTPDigest()
=======
func (b *blockV2) Copy() module.Block {
	// blockV2 is safe to be used in multiple goroutine
	return b
>>>>>>> af557a4f
}

type blockBuilder struct {
	vld   module.CommitVoteSetDecoder
	block *blockV2
}

func (b *blockBuilder) OnData(value []byte, builder merkle.Builder) error {
	header := new(V2HeaderFormat)
	err := v2Codec.Unmarshal(bytes.NewReader(value), header)
	if err != nil {
		return err
	}
	b.block.height = header.Height
	b.block.timestamp = header.Timestamp
	if addr, err := newProposer(header.Proposer); err != nil {
		return err
	} else {
		b.block.proposer = addr
	}
	b.block.prevID = header.PrevID
	b.block.logsBloom = txresult.NewLogsBloomFromCompressed(header.LogsBloom)
	b.block.patchTransactions = transaction.NewTransactionListWithBuilder(builder, header.PatchTransactionsHash)
	b.block.normalTransactions = transaction.NewTransactionListWithBuilder(builder, header.NormalTransactionsHash)
	b.block.nextValidatorsHash = header.NextValidatorsHash
	b.block.result = header.Result
	if vs, err := state.NewValidatorSnapshotWithBuilder(builder, header.NextValidatorsHash); err != nil {
		return err
	} else {
		b.block._nextValidators = vs
	}
	b.block.nsFilter = module.BitSetFilterFromBytes(header.NSFilter, btp.NSFilterCap)
	builder.RequestData(db.BytesByHash, header.VotesHash, voteSetBuilder{b})
	return nil
}

type voteSetBuilder struct {
	builder *blockBuilder
}

func (b voteSetBuilder) OnData(value []byte, builder merkle.Builder) error {
	b.builder.block.votes = b.builder.vld(value)
	return nil
}

func newBlockWithBuilder(builder merkle.Builder, vld module.CommitVoteSetDecoder, c Chain, hash []byte) module.Block {
	blk := new(blockV2)
	blk._id = hash
	blk.sm = c.ServiceManager()
	builder.RequestData(db.BytesByHash, hash, &blockBuilder{block: blk, vld: vld})
	return blk
}

func NewBlockReaderFromFormat(hf *V2HeaderFormat, bf *V2BodyFormat) io.Reader {
	var buf bytes.Buffer
	err := v2Codec.Marshal(&buf, hf)
	if err != nil {
		log.Panicf("fail to marshal: %+v", err)
	}
	err = v2Codec.Marshal(&buf, bf)
	if err != nil {
		log.Panicf("fail to marshal: %+v", err)
	}
	return &buf
}

func FormatFromBlock(blk module.Block) (*V2HeaderFormat, *V2BodyFormat, error) {
	if v2, ok := blk.(*blockV2); ok {
		bodyFmt, err := v2._bodyFormat()
		if err != nil {
			return nil, nil, err
		}
		return v2._headerFormat(), bodyFmt, nil
	}
	return nil, nil, errors.Errorf("not block v2 height=%d version=%d", blk.Height(), blk.Version())
}<|MERGE_RESOLUTION|>--- conflicted
+++ resolved
@@ -371,7 +371,11 @@
 	return nil
 }
 
-<<<<<<< HEAD
+func (b *blockV2) Copy() module.Block {
+	// blockV2 is safe to be used in multiple goroutine
+	return b
+}
+
 func (b *blockV2) NetworkSectionFilter() module.BitSetFilter {
 	return b.nsFilter
 }
@@ -420,11 +424,6 @@
 
 func (b *blockV2) NTSHashEntryList() (module.NTSHashEntryList, error) {
 	return b.BTPDigest()
-=======
-func (b *blockV2) Copy() module.Block {
-	// blockV2 is safe to be used in multiple goroutine
-	return b
->>>>>>> af557a4f
 }
 
 type blockBuilder struct {
