--- conflicted
+++ resolved
@@ -23,16 +23,6 @@
 
 func HandleTimerJob(wc state.WorldContext) (err error) {
 	es := wc.GetExtensionState().(*ExtensionStateImpl)
-<<<<<<< HEAD
-	if bt, err := es.GetUnbondingTimerState(wc.BlockHeight(), false); err != nil {
-		return err
-	} else if bt != nil {
-		err = handleUnbondingTimer(es, bt.Addresses, bt.Height)
-	}
-	if st, err := es.GetUnstakingTimerState(wc.BlockHeight(), false); err != nil {
-		return err
-	} else if st != nil {
-=======
 	bt := es.GetUnbondingTimerState(wc.BlockHeight(), false)
 	if bt != nil {
 		err = handleUnbondingTimer(es, bt.Addresses, bt.Height)
@@ -40,7 +30,6 @@
 
 	st := es.GetUnstakingTimerState(wc.BlockHeight(), false)
 	if st != nil {
->>>>>>> 855023e7
 		err = handleUnstakingTimer(wc, es, st.Addresses, st.Height)
 	}
 	return
