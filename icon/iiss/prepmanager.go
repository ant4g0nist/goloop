--- conflicted
+++ resolved
@@ -40,13 +40,8 @@
 	return p.PRepBase.Owner()
 }
 
-<<<<<<< HEAD
-func (p *PRep) ToJSON(bondRequirement int) map[string]interface{} {
-	return icutils.MergeMaps(p.PRepBase.ToJSON(), p.PRepStatus.ToJSON(bondRequirement))
-=======
-func (p *PRep) ToJSON(blockHeight int64) map[string]interface{} {
-	return icutils.MergeMaps(p.PRepBase.ToJSON(), p.PRepStatus.ToJSON(blockHeight))
->>>>>>> a37eea99
+func (p *PRep) ToJSON(blockHeight int64, bondRequirement int) map[string]interface{} {
+	return icutils.MergeMaps(p.PRepBase.ToJSON(), p.PRepStatus.ToJSON(blockHeight, bondRequirement))
 }
 
 func (p *PRep) Clone() *PRep {
@@ -206,11 +201,7 @@
 	ret["preps"] = prepList
 	br := pm.state.GetBondRequirement()
 	for i, prep := range pm.orderedPReps {
-<<<<<<< HEAD
-		prepList[i] = prep.ToJSON(br)
-=======
-		prepList[i] = prep.ToJSON(blockHeight)
->>>>>>> a37eea99
+		prepList[i] = prep.ToJSON(blockHeight, br)
 	}
 
 	return ret
