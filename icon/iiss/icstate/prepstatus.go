/*
 * Copyright 2020 ICON Foundation
 *
 * Licensed under the Apache License, Version 2.0 (the "License");
 * you may not use this file except in compliance with the License.
 * You may obtain a copy of the License at
 *
 *     http://www.apache.org/licenses/LICENSE-2.0
 *
 * Unless required by applicable law or agreed to in writing, software
 * distributed under the License is distributed on an "AS IS" BASIS,
 * WITHOUT WARRANTIES OR CONDITIONS OF ANY KIND, either express or implied.
 * See the License for the specific language governing permissions and
 * limitations under the License.
 */

package icstate

import (
	"github.com/icon-project/goloop/common/codec"
	"github.com/icon-project/goloop/icon/iiss/icobject"
	"github.com/icon-project/goloop/module"
	"math/big"
	"math/bits"
)

const (
	prepStatusVersion1 = iota + 1
	prepStatusVersion  = prepStatusVersion1
)

type Grade int

const (
	Main Grade = iota
	Sub
	Candidate
)

type Status int

const (
	Active Status = iota
	Unregistered
	Disqualified
	NotReady
)

type ValidationState int

const (
	None ValidationState = iota
	Success
	Fail
)

type PRepStatus struct {
	icobject.NoDatabase
	StateAndSnapshot

	owner module.Address

	grade        Grade
	status       Status
	delegated    *big.Int
	bonded       *big.Int
	vTotal       int
	vFail        int
	vPenaltyMask uint32
	lastState    ValidationState
	lastHeight   int64
}

func (ps *PRepStatus) Owner() module.Address {
	return ps.owner
}

func (ps *PRepStatus) SetOwner(owner module.Address) {
	ps.checkWritable()
	ps.owner = owner
}

func (ps *PRepStatus) Bonded() *big.Int {
	return ps.bonded
}

func (ps *PRepStatus) Grade() Grade {
	return ps.grade
}

func (ps *PRepStatus) Status() Status {
	return ps.status
}

func (ps *PRepStatus) VPenaltyMask() uint32 {
	return ps.vPenaltyMask
}

func (ps *PRepStatus) GetVPenaltyCount() int {
	return bits.OnesCount32(ps.vPenaltyMask)
}

func (ps *PRepStatus) LastState() ValidationState {
	return ps.lastState
}

func (ps *PRepStatus) LastHeight() int64 {
	return ps.lastHeight
}

func (ps *PRepStatus) Delegated() *big.Int {
	return ps.delegated
}

func (ps *PRepStatus) SetDelegated(delegated *big.Int) {
	ps.delegated.Set(delegated)
}

func (ps *PRepStatus) GetBondedDelegation(bondRequirement int) *big.Int {
	if bondRequirement < 1 || bondRequirement > 100 {
		// should not be 0 for bond requirement
		return big.NewInt(0)
	}
	sum := new(big.Int).Add(ps.delegated, ps.bonded)
	multiplier := big.NewInt(100)
	calc := new(big.Int).Mul(ps.bonded, multiplier)

	br := big.NewInt(int64(bondRequirement))
	calc.Div(calc, br)

	if sum.Cmp(calc) > 0 {
		return calc
	} else {
		return sum
	}
}

func (ps *PRepStatus) VTotal() int {
	return ps.vTotal
}

// GetVTotal returns the calculated number of validation
func (ps *PRepStatus) GetVTotal(blockHeight int64) int {
	return ps.vTotal + ps.getContValue(blockHeight)
}

func (ps *PRepStatus) VFail() int {
	return ps.vFail
}

// GetVFail returns the calculated number of validation failures
func (ps *PRepStatus) GetVFail(blockHeight int64) int {
	return ps.vFail + ps.GetVFailCont(blockHeight)
}

// GetVFailCont returns the number of consecutive validation failures
func (ps *PRepStatus) GetVFailCont(blockHeight int64) int {
	if ps.lastState == Fail {
		return ps.getContValue(blockHeight)
	}
	return 0
}

func (ps *PRepStatus) getContValue(blockHeight int64) int {
	if ps.lastState == None {
		return 0
	}
	if blockHeight < ps.lastHeight {
		return 0
	} else {
		return int(blockHeight - ps.lastHeight) + 1
	}
}

func (ps *PRepStatus) equal(other *PRepStatus) bool {
	if ps == other {
		return true
	}

	return ps.grade == other.grade &&
		ps.status == other.status &&
		ps.delegated.Cmp(other.delegated) == 0 &&
		ps.bonded.Cmp(other.bonded) == 0 &&
		ps.vTotal == other.vTotal &&
		ps.vFail == other.vFail &&
		ps.vPenaltyMask == other.vPenaltyMask &&
		ps.lastState == other.lastState &&
		ps.lastHeight == other.lastHeight
}

func (ps *PRepStatus) Set(other *PRepStatus) {
	ps.checkWritable()

	ps.grade = other.grade
	ps.status = other.status
	ps.delegated.Set(other.delegated)
	ps.bonded.Set(other.bonded)
	ps.vTotal = other.vTotal
	ps.vFail = other.vFail
	ps.vPenaltyMask = other.vPenaltyMask
	ps.lastState = other.lastState
	ps.lastHeight = other.lastHeight
}

func (ps *PRepStatus) Clone() *PRepStatus {
	return &PRepStatus{
		owner:        ps.owner,
		grade:        ps.grade,
		status:       ps.status,
		delegated:    new(big.Int).Set(ps.delegated),
		bonded:       new(big.Int).Set(ps.bonded),
		vTotal:       ps.vTotal,
		vFail:        ps.vFail,
		vPenaltyMask: ps.vPenaltyMask,
		lastState:    ps.lastState,
		lastHeight:   ps.lastHeight,
	}
}

<<<<<<< HEAD
func (ps *PRepStatus) ToJSON(bondRequirement int) map[string]interface{} {
=======
func (ps *PRepStatus) ToJSON(blockHeight int64) map[string]interface{} {
>>>>>>> a37eea99
	jso := make(map[string]interface{})
	jso["grade"] = int(ps.grade)
	jso["status"] = int(ps.status)
	jso["lastHeight"] = ps.lastHeight
	jso["delegated"] = ps.delegated
	jso["bonded"] = ps.bonded
<<<<<<< HEAD
	jso["bondedDelegation"] = ps.GetBondedDelegation(bondRequirement)
	jso["totalBlocks"] = ps.vTotal
	jso["validatedBlocks"] = ps.vTotal - ps.vFail
=======
	jso["bondedDelegation"] = ps.GetBondedDelegation()
	totalBlocks := ps.GetVTotal(blockHeight)
	jso["totalBlocks"] = totalBlocks
	jso["validatedBlocks"] = totalBlocks - ps.GetVFail(blockHeight)
>>>>>>> a37eea99
	return jso
}

func (ps *PRepStatus) Version() int {
	return 0
}

func (ps *PRepStatus) RLPDecodeFields(decoder codec.Decoder) error {
	ps.checkWritable()
	return decoder.DecodeListOf(
		&ps.grade,
		&ps.status,
		&ps.delegated,
		&ps.bonded,
		&ps.vTotal,
		&ps.vFail,
		&ps.vPenaltyMask,
		&ps.lastState,
		&ps.lastHeight,
	)
}

func (ps *PRepStatus) RLPEncodeFields(encoder codec.Encoder) error {
	return encoder.EncodeListOf(
		ps.grade,
		ps.status,
		ps.delegated,
		ps.bonded,
		ps.vTotal,
		ps.vFail,
		ps.vPenaltyMask,
		ps.lastState,
		ps.lastHeight,
	)
}

func (ps *PRepStatus) Equal(o icobject.Impl) bool {
	other, ok := o.(*PRepStatus)
	if !ok {
		return false
	}
	return ps.equal(other)
}

func (ps *PRepStatus) Clear() {
	ps.checkWritable()
	ps.owner = nil
	ps.status = Active
	ps.grade = Candidate
	ps.delegated = BigIntZero
	ps.bonded = BigIntZero
	ps.vTotal = 0
	ps.vFail = 0
	ps.vPenaltyMask = 0
	ps.lastState = None
	ps.lastHeight = 0
}

func (ps *PRepStatus) GetSnapshot() *PRepStatus {
	if ps.IsReadonly() {
		return ps
	}
	ret := ps.Clone()
	ret.freeze()
	return ret
}

func (ps *PRepStatus) IsEmpty() bool {
	return ps == nil || ps.owner == nil
}

func (ps *PRepStatus) SetBonded(v *big.Int) {
	ps.bonded.Set(v)
}

func (ps *PRepStatus) SetGrade(g Grade) {
	ps.grade = g
}

func (ps *PRepStatus) SetStatus(s Status) {
	ps.status = s
}

func (ps *PRepStatus) SetVTotal(t int) {
	ps.vTotal = t
}

func (ps *PRepStatus) SetVFail(f int) {
	ps.vFail = f
}

func (ps *PRepStatus) SetVPenaltyMask(p uint32) {
	ps.vPenaltyMask = p
}

func (ps *PRepStatus) ShiftVPenaltyMask(mask uint32) {
	ps.vPenaltyMask = (ps.vPenaltyMask << 1) & mask
}


func (ps *PRepStatus) SetLastState(l ValidationState) {
	ps.lastState = l
}

func (ps *PRepStatus) SetLastHeight(h int64) {
	ps.lastHeight = h
}

func newPRepStatusWithTag(_ icobject.Tag) *PRepStatus {
	return NewPRepStatus(nil)
}

func NewPRepStatus(owner module.Address) *PRepStatus {
	return &PRepStatus{
		owner:      owner,
		grade:      Candidate,
		delegated:  new(big.Int),
		bonded:     new(big.Int),
		vFail:      0,
		vTotal:     0,
		lastState:  None,
		lastHeight: 0,
	}
}<|MERGE_RESOLUTION|>--- conflicted
+++ resolved
@@ -217,27 +217,18 @@
 	}
 }
 
-<<<<<<< HEAD
-func (ps *PRepStatus) ToJSON(bondRequirement int) map[string]interface{} {
-=======
-func (ps *PRepStatus) ToJSON(blockHeight int64) map[string]interface{} {
->>>>>>> a37eea99
+
+func (ps *PRepStatus) ToJSON(blockHeight int64, bondRequirement int) map[string]interface{} {
 	jso := make(map[string]interface{})
 	jso["grade"] = int(ps.grade)
 	jso["status"] = int(ps.status)
 	jso["lastHeight"] = ps.lastHeight
 	jso["delegated"] = ps.delegated
 	jso["bonded"] = ps.bonded
-<<<<<<< HEAD
 	jso["bondedDelegation"] = ps.GetBondedDelegation(bondRequirement)
-	jso["totalBlocks"] = ps.vTotal
-	jso["validatedBlocks"] = ps.vTotal - ps.vFail
-=======
-	jso["bondedDelegation"] = ps.GetBondedDelegation()
 	totalBlocks := ps.GetVTotal(blockHeight)
 	jso["totalBlocks"] = totalBlocks
 	jso["validatedBlocks"] = totalBlocks - ps.GetVFail(blockHeight)
->>>>>>> a37eea99
 	return jso
 }
 
